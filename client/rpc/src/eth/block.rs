// SPDX-License-Identifier: GPL-3.0-or-later WITH Classpath-exception-2.0
// This file is part of Frontier.
//
// Copyright (c) 2022 Parity Technologies (UK) Ltd.
//
// This program is free software: you can redistribute it and/or modify
// it under the terms of the GNU General Public License as published by
// the Free Software Foundation, either version 3 of the License, or
// (at your option) any later version.
//
// This program is distributed in the hope that it will be useful,
// but WITHOUT ANY WARRANTY; without even the implied warranty of
// MERCHANTABILITY or FITNESS FOR A PARTICULAR PURPOSE. See the
// GNU General Public License for more details.
//
// You should have received a copy of the GNU General Public License
// along with this program. If not, see <https://www.gnu.org/licenses/>.

use std::sync::Arc;

use ethereum_types::{H256, U256};
use jsonrpsee::core::RpcResult as Result;
<<<<<<< HEAD

use sc_client_api::backend::{Backend, StateBackend, StorageProvider};
use sc_network::config::ExHashT;
=======
// Substrate
use sc_client_api::backend::{Backend, StateBackend, StorageProvider};
use sc_network_common::ExHashT;
>>>>>>> ce45aff1
use sc_transaction_pool::ChainApi;
use sp_blockchain::HeaderBackend;
use sp_core::hashing::keccak_256;
use sp_runtime::traits::{BlakeTwo256, Block as BlockT};
// Frontier
use fc_rpc_core::types::*;

use crate::{
	eth::{rich_block_build, Eth},
	frontier_backend_client, internal_err,
};

impl<B, C, P, CT, BE, H: ExHashT, A: ChainApi> Eth<B, C, P, CT, BE, H, A>
where
	B: BlockT<Hash = H256> + Send + Sync + 'static,
	C: StorageProvider<B, BE> + HeaderBackend<B> + Send + Sync + 'static,
	BE: Backend<B> + 'static,
	BE::State: StateBackend<BlakeTwo256>,
{
	pub async fn block_by_hash(&self, hash: H256, full: bool) -> Result<Option<RichBlock>> {
		let client = Arc::clone(&self.client);
		let overrides = Arc::clone(&self.overrides);
		let block_data_cache = Arc::clone(&self.block_data_cache);
		let backend = Arc::clone(&self.backend);

<<<<<<< HEAD
		let id = match frontier_backend_client::load_hash::<B>(backend.as_ref(), hash)
			.map_err(|err| internal_err(format!("{:?}", err)))?
=======
		let id = match frontier_backend_client::load_hash::<B, C>(
			client.as_ref(),
			backend.as_ref(),
			hash,
		)
		.map_err(|err| internal_err(format!("{:?}", err)))?
>>>>>>> ce45aff1
		{
			Some(hash) => hash,
			_ => return Ok(None),
		};
		let substrate_hash = client
			.expect_block_hash_from_id(&id)
			.map_err(|_| internal_err(format!("Expect block number from id: {}", id)))?;

		let schema =
			frontier_backend_client::onchain_storage_schema::<B, C, BE>(client.as_ref(), id);
		let handler = overrides
			.schemas
			.get(&schema)
			.unwrap_or(&overrides.fallback);

		let block = block_data_cache.current_block(schema, substrate_hash).await;
		let statuses = block_data_cache
			.current_transaction_statuses(schema, substrate_hash)
			.await;

		let base_fee = handler.base_fee(&id);

		match (block, statuses) {
			(Some(block), Some(statuses)) => Ok(Some(rich_block_build(
				block,
				statuses.into_iter().map(Option::Some).collect(),
				Some(hash),
				full,
				base_fee,
			))),
			_ => Ok(None),
		}
	}

	pub async fn block_by_number(
		&self,
		number: BlockNumber,
		full: bool,
	) -> Result<Option<RichBlock>> {
		let client = Arc::clone(&self.client);
		let overrides = Arc::clone(&self.overrides);
		let block_data_cache = Arc::clone(&self.block_data_cache);
		let backend = Arc::clone(&self.backend);

		let id = match frontier_backend_client::native_block_id::<B, C>(
			client.as_ref(),
			backend.as_ref(),
			Some(number),
		)? {
			Some(id) => id,
			None => return Ok(None),
		};
		let substrate_hash = client
			.expect_block_hash_from_id(&id)
			.map_err(|_| internal_err(format!("Expect block number from id: {}", id)))?;

		let schema =
			frontier_backend_client::onchain_storage_schema::<B, C, BE>(client.as_ref(), id);
		let handler = overrides
			.schemas
			.get(&schema)
			.unwrap_or(&overrides.fallback);

		let block = block_data_cache.current_block(schema, substrate_hash).await;
		let statuses = block_data_cache
			.current_transaction_statuses(schema, substrate_hash)
			.await;

		let base_fee = handler.base_fee(&id);

		match (block, statuses) {
			(Some(block), Some(statuses)) => {
				let hash = H256::from(keccak_256(&rlp::encode(&block.header)));

				Ok(Some(rich_block_build(
					block,
					statuses.into_iter().map(Option::Some).collect(),
					Some(hash),
					full,
					base_fee,
				)))
			}
			_ => Ok(None),
		}
	}

	pub fn block_transaction_count_by_hash(&self, hash: H256) -> Result<Option<U256>> {
		let id = match frontier_backend_client::load_hash::<B, C>(
			self.client.as_ref(),
			self.backend.as_ref(),
			hash,
		)
		.map_err(|err| internal_err(format!("{:?}", err)))?
		{
			Some(hash) => hash,
			_ => return Ok(None),
		};
		let schema =
			frontier_backend_client::onchain_storage_schema::<B, C, BE>(self.client.as_ref(), id);
		let block = self
			.overrides
			.schemas
			.get(&schema)
			.unwrap_or(&self.overrides.fallback)
			.current_block(&id);

		match block {
			Some(block) => Ok(Some(U256::from(block.transactions.len()))),
			None => Ok(None),
		}
	}

	pub fn block_transaction_count_by_number(&self, number: BlockNumber) -> Result<Option<U256>> {
		if let BlockNumber::Pending = number {
			// get the pending transactions count
			return Ok(Some(U256::from(
				self.graph.validated_pool().ready().count(),
			)));
		}

		let id = match frontier_backend_client::native_block_id::<B, C>(
			self.client.as_ref(),
			self.backend.as_ref(),
			Some(number),
		)? {
			Some(id) => id,
			None => return Ok(None),
		};
		let schema =
			frontier_backend_client::onchain_storage_schema::<B, C, BE>(self.client.as_ref(), id);
		let block = self
			.overrides
			.schemas
			.get(&schema)
			.unwrap_or(&self.overrides.fallback)
			.current_block(&id);

		match block {
			Some(block) => Ok(Some(U256::from(block.transactions.len()))),
			None => Ok(None),
		}
	}

	pub fn block_uncles_count_by_hash(&self, _: H256) -> Result<U256> {
		Ok(U256::zero())
	}

	pub fn block_uncles_count_by_number(&self, _: BlockNumber) -> Result<U256> {
		Ok(U256::zero())
	}

	pub fn uncle_by_block_hash_and_index(&self, _: H256, _: Index) -> Result<Option<RichBlock>> {
		Ok(None)
	}

	pub fn uncle_by_block_number_and_index(
		&self,
		_: BlockNumber,
		_: Index,
	) -> Result<Option<RichBlock>> {
		Ok(None)
	}
}<|MERGE_RESOLUTION|>--- conflicted
+++ resolved
@@ -20,15 +20,9 @@
 
 use ethereum_types::{H256, U256};
 use jsonrpsee::core::RpcResult as Result;
-<<<<<<< HEAD
-
-use sc_client_api::backend::{Backend, StateBackend, StorageProvider};
-use sc_network::config::ExHashT;
-=======
 // Substrate
 use sc_client_api::backend::{Backend, StateBackend, StorageProvider};
 use sc_network_common::ExHashT;
->>>>>>> ce45aff1
 use sc_transaction_pool::ChainApi;
 use sp_blockchain::HeaderBackend;
 use sp_core::hashing::keccak_256;
@@ -54,17 +48,12 @@
 		let block_data_cache = Arc::clone(&self.block_data_cache);
 		let backend = Arc::clone(&self.backend);
 
-<<<<<<< HEAD
-		let id = match frontier_backend_client::load_hash::<B>(backend.as_ref(), hash)
-			.map_err(|err| internal_err(format!("{:?}", err)))?
-=======
 		let id = match frontier_backend_client::load_hash::<B, C>(
 			client.as_ref(),
 			backend.as_ref(),
 			hash,
 		)
 		.map_err(|err| internal_err(format!("{:?}", err)))?
->>>>>>> ce45aff1
 		{
 			Some(hash) => hash,
 			_ => return Ok(None),
