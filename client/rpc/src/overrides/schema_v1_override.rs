// Copyright 2017-2020 Parity Technologies (UK) Ltd.
// This file is part of Frontier.

// Substrate is free software: you can redistribute it and/or modify
// it under the terms of the GNU General Public License as published by
// the Free Software Foundation, either version 3 of the License, or
// (at your option) any later version.

// Substrate is distributed in the hope that it will be useful,
// but WITHOUT ANY WARRANTY; without even the implied warranty of
// MERCHANTABILITY or FITNESS FOR A PARTICULAR PURPOSE.  See the
// GNU General Public License for more details.

// You should have received a copy of the GNU General Public License
// along with Substrate.  If not, see <http://www.gnu.org/licenses/>.

use codec::Decode;
use ethereum::BlockV0 as EthereumBlock;
use ethereum_types::{H160, H256, U256};
use fp_rpc::TransactionStatus;
use sc_client_api::backend::{AuxStore, Backend, StateBackend, StorageProvider};
use sp_api::BlockId;
use sp_blockchain::{Error as BlockChainError, HeaderBackend, HeaderMetadata};
use sp_runtime::traits::{BlakeTwo256, Block as BlockT};
use sp_storage::StorageKey;
use std::{marker::PhantomData, sync::Arc};

use super::{blake2_128_extend, storage_prefix_build, StorageOverride};

/// An override for runtimes that use Schema V1
pub struct SchemaV1Override<B: BlockT, C, BE, A> {
	client: Arc<C>,
	code_provider: Arc<A>,
	_marker: PhantomData<(B, BE)>,
}

impl<B: BlockT, C, BE, A> SchemaV1Override<B, C, BE, A> {
	pub fn new_with_code_provider(client: Arc<C>, code_provider: Arc<A>) -> Self {
		Self { client, code_provider, _marker: PhantomData }
	}
}
impl<B: BlockT, C, BE> SchemaV1Override<B, C, BE, ()> {
	pub fn new(client: Arc<C>) -> Self {
<<<<<<< HEAD
		Self::new_with_code_provider(client, Arc::new(()))
	}
}

impl<B, C, BE, A> SchemaV1Override<B, C, BE, A> where
=======
		Self {
			client,
			_marker: PhantomData,
		}
	}
}

impl<B, C, BE> SchemaV1Override<B, C, BE>
where
>>>>>>> 0b962f21
	C: StorageProvider<B, BE> + AuxStore,
	C: HeaderBackend<B> + HeaderMetadata<B, Error = BlockChainError> + 'static,
	BE: Backend<B> + 'static,
	BE::State: StateBackend<BlakeTwo256>,
	B: BlockT<Hash = H256> + Send + Sync + 'static,
	C: Send + Sync + 'static,
{
	// My attempt using result
	// fn query_storage<T: Decode>(&self, id: &BlockId<B>, key: &StorageKey) -> Result<T> {
	// 	let raw_data = self.client.storage(id, key)?
	// 		.ok_or("Storage provider returned Ok(None)")?;
	//
	// 	Decode::decode(&mut &raw_data.0[..]).map_err(|_| "Could not decode data".into())
	// }

	fn query_storage<T: Decode>(&self, id: &BlockId<B>, key: &StorageKey) -> Option<T> {
		if let Ok(Some(data)) = self.client.storage(id, key) {
			if let Ok(result) = Decode::decode(&mut &data.0[..]) {
				return Some(result);
			}
		}
		None
	}
}

impl<Block, C, BE, A> StorageOverride<Block> for SchemaV1Override<Block, C, BE, A>
where
	C: StorageProvider<Block, BE>,
	C: AuxStore,
	C: HeaderBackend<Block>,
	C: HeaderMetadata<Block, Error = BlockChainError> + 'static,
	BE: Backend<Block> + 'static,
	BE::State: StateBackend<BlakeTwo256>,
	Block: BlockT<Hash = H256> + Send + Sync + 'static,
	C: Send + Sync + 'static,
	A: AccountCodeProvider<Block>,
{
	/// For a given account address, returns pallet_evm::AccountCodes.
	fn account_code_at(&self, block: &BlockId<Block>, address: H160) -> Option<Vec<u8>> {
		if let Some(code) = self.code_provider.code(block, address.clone()) {
			return Some(code);
		}
		let mut key: Vec<u8> = storage_prefix_build(b"EVM", b"AccountCodes");
		key.extend(blake2_128_extend(address.as_bytes()));
		self.query_storage::<Vec<u8>>(block, &StorageKey(key))
	}

	/// For a given account address and index, returns pallet_evm::AccountStorages.
	fn storage_at(&self, block: &BlockId<Block>, address: H160, index: U256) -> Option<H256> {
		let tmp: &mut [u8; 32] = &mut [0; 32];
		index.to_big_endian(tmp);

		let mut key: Vec<u8> = storage_prefix_build(b"EVM", b"AccountStorages");
		key.extend(blake2_128_extend(address.as_bytes()));
		key.extend(blake2_128_extend(tmp));

		self.query_storage::<H256>(block, &StorageKey(key))
	}

	/// Return the current block.
	fn current_block(&self, block: &BlockId<Block>) -> Option<EthereumBlock> {
		self.query_storage::<ethereum::BlockV0>(
			block,
			&StorageKey(storage_prefix_build(b"Ethereum", b"CurrentBlock")),
		)
	}

	/// Return the current receipt.
	fn current_receipts(&self, block: &BlockId<Block>) -> Option<Vec<ethereum::Receipt>> {
		self.query_storage::<Vec<ethereum::Receipt>>(
			block,
			&StorageKey(storage_prefix_build(b"Ethereum", b"CurrentReceipts")),
		)
	}

	/// Return the current transaction status.
	fn current_transaction_statuses(
		&self,
		block: &BlockId<Block>,
	) -> Option<Vec<TransactionStatus>> {
		self.query_storage::<Vec<TransactionStatus>>(
			block,
			&StorageKey(storage_prefix_build(
				b"Ethereum",
				b"CurrentTransactionStatuses",
			)),
		)
	}
}

pub trait AccountCodeProvider<Block: BlockT> {
	fn code(&self, block: &BlockId<Block>, address: H160) -> Option<Vec<u8>>;
}

impl<Block: BlockT> AccountCodeProvider<Block> for () {
	fn code(&self, _block: &BlockId<Block>, _address: H160) -> Option<Vec<u8>> {
		None
	}
}<|MERGE_RESOLUTION|>--- conflicted
+++ resolved
@@ -36,28 +36,21 @@
 
 impl<B: BlockT, C, BE, A> SchemaV1Override<B, C, BE, A> {
 	pub fn new_with_code_provider(client: Arc<C>, code_provider: Arc<A>) -> Self {
-		Self { client, code_provider, _marker: PhantomData }
+		Self {
+			client,
+			code_provider,
+			_marker: PhantomData,
+		}
 	}
 }
 impl<B: BlockT, C, BE> SchemaV1Override<B, C, BE, ()> {
 	pub fn new(client: Arc<C>) -> Self {
-<<<<<<< HEAD
 		Self::new_with_code_provider(client, Arc::new(()))
-	}
-}
-
-impl<B, C, BE, A> SchemaV1Override<B, C, BE, A> where
-=======
-		Self {
-			client,
-			_marker: PhantomData,
-		}
 	}
 }
 
 impl<B, C, BE> SchemaV1Override<B, C, BE>
 where
->>>>>>> 0b962f21
 	C: StorageProvider<B, BE> + AuxStore,
 	C: HeaderBackend<B> + HeaderMetadata<B, Error = BlockChainError> + 'static,
 	BE: Backend<B> + 'static,
