// SPDX-License-Identifier: GPL-3.0-or-later WITH Classpath-exception-2.0
// This file is part of Frontier.
//
// Copyright (c) 2017-2022 Parity Technologies (UK) Ltd.
//
// This program is free software: you can redistribute it and/or modify
// it under the terms of the GNU General Public License as published by
// the Free Software Foundation, either version 3 of the License, or
// (at your option) any later version.
//
// This program is distributed in the hope that it will be useful,
// but WITHOUT ANY WARRANTY; without even the implied warranty of
// MERCHANTABILITY or FITNESS FOR A PARTICULAR PURPOSE. See the
// GNU General Public License for more details.
//
// You should have received a copy of the GNU General Public License
// along with this program. If not, see <https://www.gnu.org/licenses/>.

use std::{marker::PhantomData, sync::Arc};

use codec::Decode;
use ethereum_types::{H160, H256, U256};

use sc_client_api::backend::{Backend, StateBackend, StorageProvider};
use sp_api::BlockId;
use sp_runtime::{
	traits::{BlakeTwo256, Block as BlockT},
	Permill,
};
use sp_storage::StorageKey;

use fp_rpc::TransactionStatus;

use super::{blake2_128_extend, storage_prefix_build, StorageOverride};

/// An override for runtimes that use Schema V1
pub struct SchemaV1Override<B: BlockT, C, BE, A> {
	client: Arc<C>,
	code_provider: Arc<A>,
	_marker: PhantomData<(B, BE)>,
}

impl<B: BlockT, C, BE, A> SchemaV1Override<B, C, BE, A> {
	pub fn new_with_code_provider(client: Arc<C>, code_provider: Arc<A>) -> Self {
		Self {
			client,
			code_provider,
			_marker: PhantomData,
		}
	}
}
impl<B: BlockT, C, BE> SchemaV1Override<B, C, BE, ()> {
	pub fn new(client: Arc<C>) -> Self {
		Self::new_with_code_provider(client, Arc::new(()))
	}
}

impl<B, C, BE, A> SchemaV1Override<B, C, BE, A>
where
	B: BlockT<Hash = H256> + Send + Sync + 'static,
	C: StorageProvider<B, BE> + Send + Sync + 'static,
	BE: Backend<B> + 'static,
	BE::State: StateBackend<BlakeTwo256>,
{
	fn query_storage<T: Decode>(&self, id: &BlockId<B>, key: &StorageKey) -> Option<T> {
		if let Ok(Some(data)) = self.client.storage(id, key) {
			if let Ok(result) = Decode::decode(&mut &data.0[..]) {
				return Some(result);
			}
		}
		None
	}
}

<<<<<<< HEAD
impl<Block, C, BE, A> StorageOverride<Block> for SchemaV1Override<Block, C, BE, A>
=======
impl<B, C, BE> StorageOverride<B> for SchemaV1Override<B, C, BE>
>>>>>>> 61c83001
where
	B: BlockT<Hash = H256> + Send + Sync + 'static,
	C: StorageProvider<B, BE> + Send + Sync + 'static,
	BE: Backend<B> + 'static,
	BE::State: StateBackend<BlakeTwo256>,
<<<<<<< HEAD
	Block: BlockT<Hash = H256> + Send + Sync + 'static,
	C: Send + Sync + 'static,
	A: AccountCodeProvider<Block>,
{
	/// For a given account address, returns pallet_evm::AccountCodes.
	fn account_code_at(&self, block: &BlockId<Block>, address: H160) -> Option<Vec<u8>> {
		if let Some(code) = self.code_provider.code(block, address.clone()) {
			return Some(code);
		}
=======
{
	/// For a given account address, returns pallet_evm::AccountCodes.
	fn account_code_at(&self, block: &BlockId<B>, address: H160) -> Option<Vec<u8>> {
>>>>>>> 61c83001
		let mut key: Vec<u8> = storage_prefix_build(b"EVM", b"AccountCodes");
		key.extend(blake2_128_extend(address.as_bytes()));
		self.query_storage::<Vec<u8>>(block, &StorageKey(key))
	}

	/// For a given account address and index, returns pallet_evm::AccountStorages.
	fn storage_at(&self, block: &BlockId<B>, address: H160, index: U256) -> Option<H256> {
		let tmp: &mut [u8; 32] = &mut [0; 32];
		index.to_big_endian(tmp);

		let mut key: Vec<u8> = storage_prefix_build(b"EVM", b"AccountStorages");
		key.extend(blake2_128_extend(address.as_bytes()));
		key.extend(blake2_128_extend(tmp));

		self.query_storage::<H256>(block, &StorageKey(key))
	}

	/// Return the current block.
	fn current_block(&self, block: &BlockId<B>) -> Option<ethereum::BlockV2> {
		self.query_storage::<ethereum::BlockV0>(
			block,
			&StorageKey(storage_prefix_build(b"Ethereum", b"CurrentBlock")),
		)
		.map(Into::into)
	}

	/// Return the current receipt.
	fn current_receipts(&self, block: &BlockId<B>) -> Option<Vec<ethereum::ReceiptV3>> {
		self.query_storage::<Vec<ethereum::ReceiptV0>>(
			block,
			&StorageKey(storage_prefix_build(b"Ethereum", b"CurrentReceipts")),
		)
		.map(|receipts| {
			receipts
				.into_iter()
				.map(|r| {
					ethereum::ReceiptV3::Legacy(ethereum::EIP658ReceiptData {
						status_code: r.state_root.to_low_u64_be() as u8,
						used_gas: r.used_gas,
						logs_bloom: r.logs_bloom,
						logs: r.logs,
					})
				})
				.collect()
		})
	}

	/// Return the current transaction status.
	fn current_transaction_statuses(&self, block: &BlockId<B>) -> Option<Vec<TransactionStatus>> {
		self.query_storage::<Vec<TransactionStatus>>(
			block,
			&StorageKey(storage_prefix_build(
				b"Ethereum",
				b"CurrentTransactionStatuses",
			)),
		)
	}

	/// Prior to eip-1559 there is no base fee.
	fn base_fee(&self, _block: &BlockId<B>) -> Option<U256> {
		None
	}

	/// Prior to eip-1559 there is no elasticity.
	fn elasticity(&self, _block: &BlockId<B>) -> Option<Permill> {
		None
	}

	fn is_eip1559(&self, _block: &BlockId<B>) -> bool {
		false
	}
}

pub trait AccountCodeProvider<Block: BlockT> {
	fn code(&self, block: &BlockId<Block>, address: H160) -> Option<Vec<u8>>;
}

impl<Block: BlockT> AccountCodeProvider<Block> for () {
	fn code(&self, _block: &BlockId<Block>, _address: H160) -> Option<Vec<u8>> {
		None
	}
}<|MERGE_RESOLUTION|>--- conflicted
+++ resolved
@@ -22,40 +22,33 @@
 use ethereum_types::{H160, H256, U256};
 
 use sc_client_api::backend::{Backend, StateBackend, StorageProvider};
-use sp_api::BlockId;
+use sp_api::{BlockId, ProvideRuntimeApi};
 use sp_runtime::{
 	traits::{BlakeTwo256, Block as BlockT},
 	Permill,
 };
 use sp_storage::StorageKey;
 
-use fp_rpc::TransactionStatus;
+use fp_rpc::{TransactionStatus, EthereumRuntimeRPCApi};
 
 use super::{blake2_128_extend, storage_prefix_build, StorageOverride};
 
 /// An override for runtimes that use Schema V1
-pub struct SchemaV1Override<B: BlockT, C, BE, A> {
+pub struct SchemaV1Override<B: BlockT, C, BE> {
 	client: Arc<C>,
-	code_provider: Arc<A>,
 	_marker: PhantomData<(B, BE)>,
 }
 
-impl<B: BlockT, C, BE, A> SchemaV1Override<B, C, BE, A> {
-	pub fn new_with_code_provider(client: Arc<C>, code_provider: Arc<A>) -> Self {
+impl<B: BlockT, C, BE> SchemaV1Override<B, C, BE> {
+	pub fn new(client: Arc<C>) -> Self {
 		Self {
 			client,
-			code_provider,
 			_marker: PhantomData,
 		}
 	}
 }
-impl<B: BlockT, C, BE> SchemaV1Override<B, C, BE, ()> {
-	pub fn new(client: Arc<C>) -> Self {
-		Self::new_with_code_provider(client, Arc::new(()))
-	}
-}
 
-impl<B, C, BE, A> SchemaV1Override<B, C, BE, A>
+impl<B, C, BE> SchemaV1Override<B, C, BE>
 where
 	B: BlockT<Hash = H256> + Send + Sync + 'static,
 	C: StorageProvider<B, BE> + Send + Sync + 'static,
@@ -72,38 +65,27 @@
 	}
 }
 
-<<<<<<< HEAD
-impl<Block, C, BE, A> StorageOverride<Block> for SchemaV1Override<Block, C, BE, A>
-=======
-impl<B, C, BE> StorageOverride<B> for SchemaV1Override<B, C, BE>
->>>>>>> 61c83001
+impl<Block, C, BE> StorageOverride<Block> for SchemaV1Override<Block, C, BE>
 where
-	B: BlockT<Hash = H256> + Send + Sync + 'static,
-	C: StorageProvider<B, BE> + Send + Sync + 'static,
-	BE: Backend<B> + 'static,
+	C: ProvideRuntimeApi<Block>,
+	C::Api: EthereumRuntimeRPCApi<Block>,
+	C: StorageProvider<Block, BE> + Send + Sync + 'static,
+	BE: Backend<Block> + 'static,
 	BE::State: StateBackend<BlakeTwo256>,
-<<<<<<< HEAD
 	Block: BlockT<Hash = H256> + Send + Sync + 'static,
 	C: Send + Sync + 'static,
-	A: AccountCodeProvider<Block>,
 {
 	/// For a given account address, returns pallet_evm::AccountCodes.
 	fn account_code_at(&self, block: &BlockId<Block>, address: H160) -> Option<Vec<u8>> {
-		if let Some(code) = self.code_provider.code(block, address.clone()) {
-			return Some(code);
-		}
-=======
-{
-	/// For a given account address, returns pallet_evm::AccountCodes.
-	fn account_code_at(&self, block: &BlockId<B>, address: H160) -> Option<Vec<u8>> {
->>>>>>> 61c83001
-		let mut key: Vec<u8> = storage_prefix_build(b"EVM", b"AccountCodes");
-		key.extend(blake2_128_extend(address.as_bytes()));
-		self.query_storage::<Vec<u8>>(block, &StorageKey(key))
+		let api = self.client.runtime_api();
+		api.account_code_at(
+			block,
+			address
+		).ok()
 	}
 
 	/// For a given account address and index, returns pallet_evm::AccountStorages.
-	fn storage_at(&self, block: &BlockId<B>, address: H160, index: U256) -> Option<H256> {
+	fn storage_at(&self, block: &BlockId<Block>, address: H160, index: U256) -> Option<H256> {
 		let tmp: &mut [u8; 32] = &mut [0; 32];
 		index.to_big_endian(tmp);
 
@@ -115,7 +97,7 @@
 	}
 
 	/// Return the current block.
-	fn current_block(&self, block: &BlockId<B>) -> Option<ethereum::BlockV2> {
+	fn current_block(&self, block: &BlockId<Block>) -> Option<ethereum::BlockV2> {
 		self.query_storage::<ethereum::BlockV0>(
 			block,
 			&StorageKey(storage_prefix_build(b"Ethereum", b"CurrentBlock")),
@@ -124,7 +106,7 @@
 	}
 
 	/// Return the current receipt.
-	fn current_receipts(&self, block: &BlockId<B>) -> Option<Vec<ethereum::ReceiptV3>> {
+	fn current_receipts(&self, block: &BlockId<Block>) -> Option<Vec<ethereum::ReceiptV3>> {
 		self.query_storage::<Vec<ethereum::ReceiptV0>>(
 			block,
 			&StorageKey(storage_prefix_build(b"Ethereum", b"CurrentReceipts")),
@@ -145,7 +127,7 @@
 	}
 
 	/// Return the current transaction status.
-	fn current_transaction_statuses(&self, block: &BlockId<B>) -> Option<Vec<TransactionStatus>> {
+	fn current_transaction_statuses(&self, block: &BlockId<Block>) -> Option<Vec<TransactionStatus>> {
 		self.query_storage::<Vec<TransactionStatus>>(
 			block,
 			&StorageKey(storage_prefix_build(
@@ -156,26 +138,16 @@
 	}
 
 	/// Prior to eip-1559 there is no base fee.
-	fn base_fee(&self, _block: &BlockId<B>) -> Option<U256> {
+	fn base_fee(&self, _block: &BlockId<Block>) -> Option<U256> {
 		None
 	}
 
 	/// Prior to eip-1559 there is no elasticity.
-	fn elasticity(&self, _block: &BlockId<B>) -> Option<Permill> {
+	fn elasticity(&self, _block: &BlockId<Block>) -> Option<Permill> {
 		None
 	}
 
-	fn is_eip1559(&self, _block: &BlockId<B>) -> bool {
+	fn is_eip1559(&self, _block: &BlockId<Block>) -> bool {
 		false
 	}
-}
-
-pub trait AccountCodeProvider<Block: BlockT> {
-	fn code(&self, block: &BlockId<Block>, address: H160) -> Option<Vec<u8>>;
-}
-
-impl<Block: BlockT> AccountCodeProvider<Block> for () {
-	fn code(&self, _block: &BlockId<Block>, _address: H160) -> Option<Vec<u8>> {
-		None
-	}
 }