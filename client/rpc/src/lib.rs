// SPDX-License-Identifier: GPL-3.0-or-later WITH Classpath-exception-2.0
// This file is part of Frontier.
//
// Copyright (c) 2020-2022 Parity Technologies (UK) Ltd.
//
// This program is free software: you can redistribute it and/or modify
// it under the terms of the GNU General Public License as published by
// the Free Software Foundation, either version 3 of the License, or
// (at your option) any later version.
//
// This program is distributed in the hope that it will be useful,
// but WITHOUT ANY WARRANTY; without even the implied warranty of
// MERCHANTABILITY or FITNESS FOR A PARTICULAR PURPOSE. See the
// GNU General Public License for more details.
//
// You should have received a copy of the GNU General Public License
// along with this program. If not, see <https://www.gnu.org/licenses/>.

#![allow(
	clippy::too_many_arguments,
	clippy::large_enum_variant,
	clippy::manual_range_contains,
	clippy::explicit_counter_loop,
	clippy::len_zero,
	clippy::new_without_default
)]

mod eth;
mod eth_pubsub;
mod net;
mod overrides;
mod signer;
mod web3;

pub use self::{
<<<<<<< HEAD
	eth::{Eth, EthBlockDataCacheTask, EthFilter, EthTask},
=======
	eth::{format, EstimateGasAdapter, Eth, EthBlockDataCacheTask, EthFilter, EthTask},
>>>>>>> ce45aff1
	eth_pubsub::{EthPubSub, EthereumSubIdProvider},
	net::Net,
	overrides::{
		OverrideHandle, RuntimeApiStorageOverride, SchemaV1Override, SchemaV2Override,
		SchemaV3Override, StorageOverride,
	},
	signer::{EthDevSigner, EthSigner},
	web3::Web3,
};
pub use ethereum::TransactionV2 as EthereumTransaction;
pub use fc_rpc_core::{
	EthApiServer, EthFilterApiServer, EthPubSubApiServer, NetApiServer, Web3ApiServer,
};

pub mod frontier_backend_client {
	use super::internal_err;

	use codec::Decode;
	use ethereum_types::H256;
	use jsonrpsee::core::RpcResult;
<<<<<<< HEAD

=======
	// Substrate
>>>>>>> ce45aff1
	use sc_client_api::backend::{Backend, StateBackend, StorageProvider};
	use sp_blockchain::HeaderBackend;
	use sp_runtime::{
		generic::BlockId,
		traits::{BlakeTwo256, Block as BlockT, Header as HeaderT, UniqueSaturatedInto, Zero},
	};
	use sp_storage::StorageKey;
	// Frontier
	use fc_rpc_core::types::BlockNumber;
	use fp_storage::{EthereumStorageSchema, PALLET_ETHEREUM_SCHEMA};

	pub fn native_block_id<B: BlockT, C>(
		client: &C,
		backend: &fc_db::Backend<B>,
		number: Option<BlockNumber>,
	) -> RpcResult<Option<BlockId<B>>>
	where
		B: BlockT<Hash = H256> + Send + Sync + 'static,
		C: HeaderBackend<B> + Send + Sync + 'static,
	{
		Ok(match number.unwrap_or(BlockNumber::Latest) {
			BlockNumber::Hash { hash, .. } => {
				load_hash::<B, C>(client, backend, hash).unwrap_or(None)
			}
			BlockNumber::Num(number) => Some(BlockId::Number(number.unique_saturated_into())),
			BlockNumber::Latest => Some(BlockId::Hash(client.info().best_hash)),
			BlockNumber::Earliest => Some(BlockId::Number(Zero::zero())),
			BlockNumber::Pending => None,
			BlockNumber::Safe => Some(BlockId::Hash(client.info().finalized_hash)),
			BlockNumber::Finalized => Some(BlockId::Hash(client.info().finalized_hash)),
		})
	}

	pub fn load_hash<B: BlockT, C>(
		client: &C,
		backend: &fc_db::Backend<B>,
		hash: H256,
	) -> RpcResult<Option<BlockId<B>>>
	where
		B: BlockT<Hash = H256> + Send + Sync + 'static,
		C: HeaderBackend<B> + Send + Sync + 'static,
	{
		let substrate_hashes = backend
			.mapping()
			.block_hash(&hash)
			.map_err(|err| internal_err(format!("fetch aux store failed: {:?}", err)))?;

		if let Some(substrate_hashes) = substrate_hashes {
			for substrate_hash in substrate_hashes {
				if is_canon::<B, C>(client, substrate_hash) {
					return Ok(Some(BlockId::Hash(substrate_hash)));
				}
			}
		}
		Ok(None)
	}

	pub fn load_cached_schema<B: BlockT, C>(
		backend: &fc_db::Backend<B>,
	) -> RpcResult<Option<Vec<(EthereumStorageSchema, H256)>>>
	where
		B: BlockT<Hash = H256> + Send + Sync + 'static,
		C: HeaderBackend<B> + Send + Sync + 'static,
	{
		let cache = backend
			.meta()
			.ethereum_schema()
			.map_err(|err| internal_err(format!("fetch backend failed: {:?}", err)))?;
		Ok(cache)
	}

	pub fn write_cached_schema<B: BlockT, C>(
		backend: &fc_db::Backend<B>,
		new_cache: Vec<(EthereumStorageSchema, H256)>,
	) -> RpcResult<()>
	where
		B: BlockT<Hash = H256> + Send + Sync + 'static,
		C: HeaderBackend<B> + Send + Sync + 'static,
	{
		backend
			.meta()
			.write_ethereum_schema(new_cache)
			.map_err(|err| internal_err(format!("write backend failed: {:?}", err)))?;
		Ok(())
	}

	pub fn onchain_storage_schema<B: BlockT, C, BE>(
		client: &C,
		at: BlockId<B>,
	) -> EthereumStorageSchema
	where
		B: BlockT<Hash = H256> + Send + Sync + 'static,
		C: StorageProvider<B, BE> + Send + Sync + 'static,
		BE: Backend<B> + 'static,
		BE::State: StateBackend<BlakeTwo256>,
	{
		match client.storage(&at, &StorageKey(PALLET_ETHEREUM_SCHEMA.to_vec())) {
			Ok(Some(bytes)) => Decode::decode(&mut &bytes.0[..])
				.ok()
				.unwrap_or(EthereumStorageSchema::Undefined),
			_ => EthereumStorageSchema::Undefined,
		}
	}

	pub fn is_canon<B: BlockT, C>(client: &C, target_hash: H256) -> bool
	where
		B: BlockT<Hash = H256> + Send + Sync + 'static,
		C: HeaderBackend<B> + Send + Sync + 'static,
	{
		if let Ok(Some(number)) = client.number(target_hash) {
			if let Ok(Some(header)) = client.header(BlockId::Number(number)) {
				return header.hash() == target_hash;
			}
		}
		false
	}

	pub fn load_transactions<B: BlockT, C>(
		client: &C,
		backend: &fc_db::Backend<B>,
		transaction_hash: H256,
		only_canonical: bool,
	) -> RpcResult<Option<(H256, u32)>>
	where
		B: BlockT<Hash = H256> + Send + Sync + 'static,
		C: HeaderBackend<B> + Send + Sync + 'static,
	{
		let transaction_metadata = backend
			.mapping()
			.transaction_metadata(&transaction_hash)
			.map_err(|err| internal_err(format!("fetch aux store failed: {:?}", err)))?;

		transaction_metadata
			.iter()
			.find(|meta| is_canon::<B, C>(client, meta.block_hash))
			.map_or_else(
				|| {
					if !only_canonical && transaction_metadata.len() > 0 {
						Ok(Some((
							transaction_metadata[0].ethereum_block_hash,
							transaction_metadata[0].ethereum_index,
						)))
					} else {
						Ok(None)
					}
				},
				|meta| Ok(Some((meta.ethereum_block_hash, meta.ethereum_index))),
			)
	}
}

pub fn err<T: ToString>(code: i32, message: T, data: Option<&[u8]>) -> jsonrpsee::core::Error {
	jsonrpsee::core::Error::Call(jsonrpsee::types::error::CallError::Custom(
		jsonrpsee::types::error::ErrorObject::owned(
			code,
			message.to_string(),
			data.map(|bytes| {
				jsonrpsee::core::to_json_raw_value(&format!("0x{}", hex::encode(bytes)))
					.expect("fail to serialize data")
			}),
		),
	))
}

pub fn internal_err<T: ToString>(message: T) -> jsonrpsee::core::Error {
	err(jsonrpsee::types::error::INTERNAL_ERROR_CODE, message, None)
}

pub fn internal_err_with_data<T: ToString>(message: T, data: &[u8]) -> jsonrpsee::core::Error {
	err(
		jsonrpsee::types::error::INTERNAL_ERROR_CODE,
		message,
		Some(data),
	)
}

pub fn public_key(transaction: &EthereumTransaction) -> Result<[u8; 64], sp_io::EcdsaVerifyError> {
	let mut sig = [0u8; 65];
	let mut msg = [0u8; 32];
	match transaction {
		EthereumTransaction::Legacy(t) => {
			sig[0..32].copy_from_slice(&t.signature.r()[..]);
			sig[32..64].copy_from_slice(&t.signature.s()[..]);
			sig[64] = t.signature.standard_v();
			msg.copy_from_slice(&ethereum::LegacyTransactionMessage::from(t.clone()).hash()[..]);
		}
		EthereumTransaction::EIP2930(t) => {
			sig[0..32].copy_from_slice(&t.r[..]);
			sig[32..64].copy_from_slice(&t.s[..]);
			sig[64] = t.odd_y_parity as u8;
			msg.copy_from_slice(&ethereum::EIP2930TransactionMessage::from(t.clone()).hash()[..]);
		}
		EthereumTransaction::EIP1559(t) => {
			sig[0..32].copy_from_slice(&t.r[..]);
			sig[32..64].copy_from_slice(&t.s[..]);
			sig[64] = t.odd_y_parity as u8;
			msg.copy_from_slice(&ethereum::EIP1559TransactionMessage::from(t.clone()).hash()[..]);
		}
	}
	sp_io::crypto::secp256k1_ecdsa_recover(&sig, &msg)
}

#[cfg(test)]
mod tests {
	use std::{path::PathBuf, sync::Arc};

	use futures::executor;
	use sc_block_builder::BlockBuilderProvider;
	use sp_consensus::BlockOrigin;
	use sp_runtime::{
		generic::{Block, BlockId, Header},
		traits::BlakeTwo256,
	};
	use substrate_test_runtime_client::{
		prelude::*, DefaultTestClientBuilderExt, TestClientBuilder,
	};
	use tempfile::tempdir;

	type OpaqueBlock =
		Block<Header<u64, BlakeTwo256>, substrate_test_runtime_client::runtime::Extrinsic>;

	fn open_frontier_backend<C>(
		client: Arc<C>,
		path: PathBuf,
	) -> Result<Arc<fc_db::Backend<OpaqueBlock>>, String>
	where
		C: sp_blockchain::HeaderBackend<OpaqueBlock>,
	{
		Ok(Arc::new(fc_db::Backend::<OpaqueBlock>::new(
			client,
			&fc_db::DatabaseSettings {
				source: sc_client_db::DatabaseSource::RocksDb {
					path,
					cache_size: 0,
				},
			},
		)?))
	}

	#[test]
	fn substrate_block_hash_one_to_many_works() {
		let tmp = tempdir().expect("create a temporary directory");
		let (client, _) = TestClientBuilder::new()
			.build_with_native_executor::<substrate_test_runtime_client::runtime::RuntimeApi, _>(
			None,
		);

		let mut client = Arc::new(client);

		// Create a temporary frontier secondary DB.
		let frontier_backend = open_frontier_backend(client.clone(), tmp.into_path()).unwrap();

		// A random ethereum block hash to use
		let ethereum_block_hash = sp_core::H256::random();

		// G -> A1.
		let mut builder = client.new_block(Default::default()).unwrap();
		builder.push_storage_change(vec![1], None).unwrap();
		let a1 = builder.build().unwrap().block;
		let a1_hash = a1.header.hash();
		executor::block_on(client.import(BlockOrigin::Own, a1)).unwrap();

		// A1 -> B1
		let mut builder = client
			.new_block_at(&BlockId::Hash(a1_hash), Default::default(), false)
			.unwrap();
		builder.push_storage_change(vec![1], None).unwrap();
		let b1 = builder.build().unwrap().block;
		let b1_hash = b1.header.hash();
		executor::block_on(client.import(BlockOrigin::Own, b1)).unwrap();

		// Map B1
		let commitment = fc_db::MappingCommitment::<OpaqueBlock> {
			block_hash: b1_hash,
			ethereum_block_hash,
			ethereum_transaction_hashes: vec![],
		};
		let _ = frontier_backend.mapping().write_hashes(commitment);

		// Expect B1 to be canon
		assert_eq!(
			super::frontier_backend_client::load_hash(
				client.as_ref(),
				frontier_backend.as_ref(),
				ethereum_block_hash
			)
			.unwrap()
			.unwrap(),
			BlockId::Hash(b1_hash),
		);

		// A1 -> B2
		let mut builder = client
			.new_block_at(&BlockId::Hash(a1_hash), Default::default(), false)
			.unwrap();
		builder.push_storage_change(vec![2], None).unwrap();
		let b2 = builder.build().unwrap().block;
		let b2_hash = b2.header.hash();
		executor::block_on(client.import(BlockOrigin::Own, b2)).unwrap();

		// Map B2 to same ethereum hash
		let commitment = fc_db::MappingCommitment::<OpaqueBlock> {
			block_hash: b2_hash,
			ethereum_block_hash,
			ethereum_transaction_hashes: vec![],
		};
		let _ = frontier_backend.mapping().write_hashes(commitment);

		// Still expect B1 to be canon
		assert_eq!(
			super::frontier_backend_client::load_hash(
				client.as_ref(),
				frontier_backend.as_ref(),
				ethereum_block_hash
			)
			.unwrap()
			.unwrap(),
			BlockId::Hash(b1_hash),
		);

		// B2 -> C1. B2 branch is now canon.
		let mut builder = client
			.new_block_at(&BlockId::Hash(b2_hash), Default::default(), false)
			.unwrap();
		builder.push_storage_change(vec![1], None).unwrap();
		let c1 = builder.build().unwrap().block;
		executor::block_on(client.import(BlockOrigin::Own, c1)).unwrap();

		// Expect B2 to be new canon
		assert_eq!(
			super::frontier_backend_client::load_hash(
				client.as_ref(),
				frontier_backend.as_ref(),
				ethereum_block_hash
			)
			.unwrap()
			.unwrap(),
			BlockId::Hash(b2_hash),
		);
	}
}<|MERGE_RESOLUTION|>--- conflicted
+++ resolved
@@ -33,11 +33,7 @@
 mod web3;
 
 pub use self::{
-<<<<<<< HEAD
-	eth::{Eth, EthBlockDataCacheTask, EthFilter, EthTask},
-=======
 	eth::{format, EstimateGasAdapter, Eth, EthBlockDataCacheTask, EthFilter, EthTask},
->>>>>>> ce45aff1
 	eth_pubsub::{EthPubSub, EthereumSubIdProvider},
 	net::Net,
 	overrides::{
@@ -58,11 +54,7 @@
 	use codec::Decode;
 	use ethereum_types::H256;
 	use jsonrpsee::core::RpcResult;
-<<<<<<< HEAD
-
-=======
 	// Substrate
->>>>>>> ce45aff1
 	use sc_client_api::backend::{Backend, StateBackend, StorageProvider};
 	use sp_blockchain::HeaderBackend;
 	use sp_runtime::{
