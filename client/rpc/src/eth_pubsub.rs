// SPDX-License-Identifier: GPL-3.0-or-later WITH Classpath-exception-2.0
// This file is part of Frontier.
//
// Copyright (c) 2020-2022 Parity Technologies (UK) Ltd.
//
// This program is free software: you can redistribute it and/or modify
// it under the terms of the GNU General Public License as published by
// the Free Software Foundation, either version 3 of the License, or
// (at your option) any later version.
//
// This program is distributed in the hope that it will be useful,
// but WITHOUT ANY WARRANTY; without even the implied warranty of
// MERCHANTABILITY or FITNESS FOR A PARTICULAR PURPOSE. See the
// GNU General Public License for more details.
//
// You should have received a copy of the GNU General Public License
// along with this program. If not, see <https://www.gnu.org/licenses/>.

use std::{collections::BTreeMap, marker::PhantomData, sync::Arc};

use ethereum::{BlockV2 as EthereumBlock, TransactionV2 as EthereumTransaction};
use ethereum_types::{H256, U256};
use futures::{FutureExt as _, StreamExt as _};
<<<<<<< HEAD
=======
use jsonrpsee::PendingSubscription;
>>>>>>> c2b56a8f

use sc_client_api::{
	backend::{Backend, StateBackend, StorageProvider},
	client::BlockchainEvents,
};
use sc_network::{ExHashT, NetworkService};
use sc_rpc::SubscriptionTaskExecutor;
use sc_transaction_pool_api::TransactionPool;
use sp_api::{ApiExt, BlockId, ProvideRuntimeApi};
use sp_blockchain::HeaderBackend;
use sp_core::hashing::keccak_256;
use sp_runtime::traits::{BlakeTwo256, Block as BlockT, UniqueSaturatedInto};

use fc_rpc_core::{
	types::{
		pubsub::{Kind, Params, PubSubSyncStatus, Result as PubSubResult, SyncStatusMetadata},
		Bytes, FilteredParams, Header, Log, Rich,
	},
	EthPubSubApiServer,
};
use fp_rpc::EthereumRuntimeRPCApi;

use crate::{frontier_backend_client, overrides::OverrideHandle};

<<<<<<< HEAD
//Unique
use jsonrpsee::SubscriptionSink;
use sp_consensus::SyncOracle;
use sc_network::NetworkStatusProvider;


#[derive(Debug)]
pub struct EthereumSubIdProvider;

=======
#[derive(Debug)]
pub struct EthereumSubIdProvider;

>>>>>>> c2b56a8f
impl jsonrpsee::core::traits::IdProvider for EthereumSubIdProvider {
	fn next_id(&self) -> jsonrpsee::types::SubscriptionId<'static> {
		use rustc_hex::ToHex as _;
		format!(
			"0x{}",
			rand::random::<u128>().to_le_bytes()[..].to_hex::<String>()
		)
		.into()
	}
}

/// Eth pub-sub API implementation.
pub struct EthPubSub<B: BlockT, P, C, BE, H: ExHashT> {
	pool: Arc<P>,
	client: Arc<C>,
	network: Arc<NetworkService<B, H>>,
	subscriptions: SubscriptionTaskExecutor,
	overrides: Arc<OverrideHandle<B>>,
	starting_block: u64,
	_marker: PhantomData<BE>,
}

impl<B: BlockT, P, C, BE, H: ExHashT> EthPubSub<B, P, C, BE, H>
where
	C: HeaderBackend<B> + Send + Sync + 'static,
{
	pub fn new(
		pool: Arc<P>,
		client: Arc<C>,
		network: Arc<NetworkService<B, H>>,
		subscriptions: SubscriptionTaskExecutor,
		overrides: Arc<OverrideHandle<B>>,
	) -> Self {
		// Capture the best block as seen on initialization. Used for syncing subscriptions.
		let starting_block =
			UniqueSaturatedInto::<u64>::unique_saturated_into(client.info().best_number);
		Self {
			pool,
			client,
			network,
			subscriptions,
			overrides,
			starting_block,
			_marker: PhantomData,
		}
	}
}

struct SubscriptionResult {}
impl SubscriptionResult {
	pub fn new() -> Self {
		SubscriptionResult {}
	}
	pub fn new_heads(&self, block: EthereumBlock) -> PubSubResult {
		PubSubResult::Header(Box::new(Rich {
			inner: Header {
				hash: Some(H256::from(keccak_256(&rlp::encode(&block.header)))),
				parent_hash: block.header.parent_hash,
				uncles_hash: block.header.ommers_hash,
				author: block.header.beneficiary,
				miner: block.header.beneficiary,
				state_root: block.header.state_root,
				transactions_root: block.header.transactions_root,
				receipts_root: block.header.receipts_root,
				number: Some(block.header.number),
				gas_used: block.header.gas_used,
				gas_limit: block.header.gas_limit,
				extra_data: Bytes(block.header.extra_data.clone()),
				logs_bloom: block.header.logs_bloom,
				timestamp: U256::from(block.header.timestamp),
				difficulty: block.header.difficulty,
				nonce: Some(block.header.nonce),
				size: Some(U256::from(rlp::encode(&block.header).len() as u32)),
			},
			extra_info: BTreeMap::new(),
		}))
	}
	pub fn logs(
		&self,
		block: EthereumBlock,
		receipts: Vec<ethereum::ReceiptV3>,
		params: &FilteredParams,
	) -> Vec<Log> {
		let block_hash = Some(H256::from(keccak_256(&rlp::encode(&block.header))));
		let mut logs: Vec<Log> = vec![];
		let mut log_index: u32 = 0;
		for (receipt_index, receipt) in receipts.into_iter().enumerate() {
			let receipt_logs = match receipt {
				ethereum::ReceiptV3::Legacy(d)
				| ethereum::ReceiptV3::EIP2930(d)
				| ethereum::ReceiptV3::EIP1559(d) => d.logs,
			};
			let mut transaction_log_index: u32 = 0;
			let transaction_hash: Option<H256> = if receipt_logs.len() > 0 {
				Some(block.transactions[receipt_index as usize].hash())
			} else {
				None
			};
			for log in receipt_logs {
				if self.add_log(block_hash.unwrap(), &log, &block, params) {
					logs.push(Log {
						address: log.address,
						topics: log.topics,
						data: Bytes(log.data),
						block_hash,
						block_number: Some(block.header.number),
						transaction_hash,
						transaction_index: Some(U256::from(receipt_index)),
						log_index: Some(U256::from(log_index)),
						transaction_log_index: Some(U256::from(transaction_log_index)),
						removed: false,
					});
				}
				log_index += 1;
				transaction_log_index += 1;
			}
		}
		logs
	}
	fn add_log(
		&self,
		block_hash: H256,
		ethereum_log: &ethereum::Log,
		block: &EthereumBlock,
		params: &FilteredParams,
	) -> bool {
		let log = Log {
			address: ethereum_log.address,
			topics: ethereum_log.topics.clone(),
			data: Bytes(ethereum_log.data.clone()),
			block_hash: None,
			block_number: None,
			transaction_hash: None,
			transaction_index: None,
			log_index: None,
			transaction_log_index: None,
			removed: false,
		};
		if params.filter.is_some() {
			let block_number =
				UniqueSaturatedInto::<u64>::unique_saturated_into(block.header.number);
			if !params.filter_block_range(block_number)
				|| !params.filter_block_hash(block_hash)
				|| !params.filter_address(&log)
				|| !params.filter_topics(&log)
			{
				return false;
			}
		}
		true
	}
}

impl<B: BlockT, P, C, BE, H: ExHashT> EthPubSubApiServer for EthPubSub<B, P, C, BE, H>
where
	B: BlockT<Hash = H256> + Send + Sync + 'static,
	P: TransactionPool<Block = B> + Send + Sync + 'static,
	C: ProvideRuntimeApi<B> + StorageProvider<B, BE> + BlockchainEvents<B>,
	C: HeaderBackend<B> + Send + Sync + 'static,
	C::Api: EthereumRuntimeRPCApi<B>,
	BE: Backend<B> + 'static,
	BE::State: StateBackend<BlakeTwo256>,
{
<<<<<<< HEAD
	fn subscribe(&self, mut sink: SubscriptionSink, kind: Kind, params: Option<Params>) -> jsonrpsee::types::SubscriptionResult {
		sink.accept()?;
=======
	fn subscribe(&self, sink: PendingSubscription, kind: Kind, params: Option<Params>) {
		let mut sink = if let Some(sink) = sink.accept() {
			sink
		} else {
			return;
		};
>>>>>>> c2b56a8f

		let filtered_params = match params {
			Some(Params::Logs(filter)) => FilteredParams::new(Some(filter)),
			_ => FilteredParams::default(),
		};

		let client = self.client.clone();
		let pool = self.pool.clone();
		let network = self.network.clone();
		let overrides = self.overrides.clone();
		let starting_block = self.starting_block;
		let fut = async move {
			match kind {
				Kind::Logs => {
					let stream = client
						.import_notification_stream()
						.filter_map(move |notification| {
							if notification.is_new_best {
								let id = BlockId::Hash(notification.hash);

								let schema = frontier_backend_client::onchain_storage_schema::<
									B,
									C,
									BE,
								>(client.as_ref(), id);
								let handler = overrides
									.schemas
									.get(&schema)
									.unwrap_or(&overrides.fallback);

								let block = handler.current_block(&id);
								let receipts = handler.current_receipts(&id);

								match (receipts, block) {
									(Some(receipts), Some(block)) => {
										core::future::ready(Some((block, receipts)))
									}
									_ => core::future::ready(None),
								}
							} else {
								core::future::ready(None)
							}
						})
						.flat_map(move |(block, receipts)| {
							futures::stream::iter(SubscriptionResult::new().logs(
								block,
								receipts,
								&filtered_params,
							))
						})
						.map(|x| PubSubResult::Log(Box::new(x)));
					sink.pipe_from_stream(stream).await;
				}
				Kind::NewHeads => {
					let stream = client
						.import_notification_stream()
						.filter_map(move |notification| {
							if notification.is_new_best {
								let id = BlockId::Hash(notification.hash);

								let schema = frontier_backend_client::onchain_storage_schema::<
									B,
									C,
									BE,
								>(client.as_ref(), id);
								let handler = overrides
									.schemas
									.get(&schema)
									.unwrap_or(&overrides.fallback);

								let block = handler.current_block(&id);
								core::future::ready(block)
							} else {
								core::future::ready(None)
							}
						})
						.map(|block| SubscriptionResult::new().new_heads(block));
					sink.pipe_from_stream(stream).await;
				}
				Kind::NewPendingTransactions => {
					use sc_transaction_pool_api::InPoolTransaction;

					let stream = pool
						.import_notification_stream()
						.filter_map(move |txhash| {
							if let Some(xt) = pool.ready_transaction(&txhash) {
								let best_block: BlockId<B> = BlockId::Hash(client.info().best_hash);

								let api = client.runtime_api();

								let api_version = if let Ok(Some(api_version)) =
									api.api_version::<dyn EthereumRuntimeRPCApi<B>>(&best_block)
								{
									api_version
								} else {
									return futures::future::ready(None);
								};

								let xts = vec![xt.data().clone()];

								let txs: Option<Vec<EthereumTransaction>> = if api_version > 1 {
									api.extrinsic_filter(&best_block, xts).ok()
								} else {
									#[allow(deprecated)]
									if let Ok(legacy) =
										api.extrinsic_filter_before_version_2(&best_block, xts)
									{
										Some(legacy.into_iter().map(|tx| tx.into()).collect())
									} else {
										None
									}
								};

								let res = match txs {
									Some(txs) => {
										if txs.len() == 1 {
											Some(txs[0].clone())
										} else {
											None
										}
									}
									_ => None,
								};
								futures::future::ready(res)
							} else {
								futures::future::ready(None)
							}
						})
						.map(|transaction| PubSubResult::TransactionHash(transaction.hash()));
					sink.pipe_from_stream(stream).await;
				}
				Kind::Syncing => {
					let client = Arc::clone(&client);
					let network = Arc::clone(&network);
					// Gets the node syncing status.
					// The response is expected to be serialized either as a plain boolean
					// if the node is not syncing, or a structure containing syncing metadata
					// in case it is.
					async fn status<C: HeaderBackend<B>, B: BlockT, H: ExHashT + Send + Sync>(
						client: Arc<C>,
						network: Arc<NetworkService<B, H>>,
						starting_block: u64,
					) -> PubSubSyncStatus {
						if network.is_major_syncing() {
							// Get the target block to sync.
							// This value is only exposed through substrate async Api
							// in the `NetworkService`.
							let highest_block = network
								.status()
								.await
								.ok()
								.and_then(|res| res.best_seen_block)
								.map(UniqueSaturatedInto::<u64>::unique_saturated_into);
							// Best imported block.
							let current_block = UniqueSaturatedInto::<u64>::unique_saturated_into(
								client.info().best_number,
							);

							PubSubSyncStatus::Detailed(SyncStatusMetadata {
								syncing: true,
								starting_block,
								current_block,
								highest_block,
							})
						} else {
							PubSubSyncStatus::Simple(false)
						}
					}
					// On connection subscriber expects a value.
					// Because import notifications are only emitted when the node is synced or
					// in case of reorg, the first event is emited right away.
					let _ = sink.send(&PubSubResult::SyncState(
						status(Arc::clone(&client), Arc::clone(&network), starting_block).await,
					));

					// When the node is not under a major syncing (i.e. from genesis), react
					// normally to import notifications.
					//
					// Only send new notifications down the pipe when the syncing status changed.
					let mut stream = client.clone().import_notification_stream();
					let mut last_syncing_status = network.is_major_syncing();
					while (stream.next().await).is_some() {
						let syncing_status = network.is_major_syncing();
						if syncing_status != last_syncing_status {
							let _ = sink.send(&PubSubResult::SyncState(
								status(client.clone(), network.clone(), starting_block).await,
							));
						}
						last_syncing_status = syncing_status;
					}
				}
			}
		}
		.boxed();
		self.subscriptions.spawn(
			"frontier-rpc-subscription",
			Some("rpc"),
			fut.map(drop).boxed(),
		);
<<<<<<< HEAD

		Ok(())
=======
>>>>>>> c2b56a8f
	}
}<|MERGE_RESOLUTION|>--- conflicted
+++ resolved
@@ -21,10 +21,6 @@
 use ethereum::{BlockV2 as EthereumBlock, TransactionV2 as EthereumTransaction};
 use ethereum_types::{H256, U256};
 use futures::{FutureExt as _, StreamExt as _};
-<<<<<<< HEAD
-=======
-use jsonrpsee::PendingSubscription;
->>>>>>> c2b56a8f
 
 use sc_client_api::{
 	backend::{Backend, StateBackend, StorageProvider},
@@ -49,7 +45,6 @@
 
 use crate::{frontier_backend_client, overrides::OverrideHandle};
 
-<<<<<<< HEAD
 //Unique
 use jsonrpsee::SubscriptionSink;
 use sp_consensus::SyncOracle;
@@ -59,11 +54,6 @@
 #[derive(Debug)]
 pub struct EthereumSubIdProvider;
 
-=======
-#[derive(Debug)]
-pub struct EthereumSubIdProvider;
-
->>>>>>> c2b56a8f
 impl jsonrpsee::core::traits::IdProvider for EthereumSubIdProvider {
 	fn next_id(&self) -> jsonrpsee::types::SubscriptionId<'static> {
 		use rustc_hex::ToHex as _;
@@ -227,17 +217,8 @@
 	BE: Backend<B> + 'static,
 	BE::State: StateBackend<BlakeTwo256>,
 {
-<<<<<<< HEAD
 	fn subscribe(&self, mut sink: SubscriptionSink, kind: Kind, params: Option<Params>) -> jsonrpsee::types::SubscriptionResult {
 		sink.accept()?;
-=======
-	fn subscribe(&self, sink: PendingSubscription, kind: Kind, params: Option<Params>) {
-		let mut sink = if let Some(sink) = sink.accept() {
-			sink
-		} else {
-			return;
-		};
->>>>>>> c2b56a8f
 
 		let filtered_params = match params {
 			Some(Params::Logs(filter)) => FilteredParams::new(Some(filter)),
@@ -437,10 +418,7 @@
 			Some("rpc"),
 			fut.map(drop).boxed(),
 		);
-<<<<<<< HEAD
 
 		Ok(())
-=======
->>>>>>> c2b56a8f
 	}
 }