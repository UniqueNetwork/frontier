--- conflicted
+++ resolved
@@ -7,17 +7,9 @@
 license = "GPL-3.0-or-later WITH Classpath-exception-2.0"
 
 [dependencies]
-<<<<<<< HEAD
-jsonrpc-core = "18.0.0"
-jsonrpc-pubsub = "18.0.0"
-log = "0.4.8"
-ethereum-types = "0.13.1"
-evm = { version = "0.33.0", git = "https://github.com/uniquenetwork/evm.git", branch = "unique-polkadot-v0.9.18" }
-fc-consensus = { version = "2.0.0-dev", path = "../consensus" }
-=======
 ethereum = { version = "0.12.0", features = ["with-codec"] }
 ethereum-types = "0.13.1"
-evm = "0.35.0"
+evm = { version = "0.35.0", default-features = false, features = ["with-codec"] }
 futures = { version = "0.3.1", features = ["compat"] }
 hex = "0.4"
 jsonrpc-core = "18.0"
@@ -45,44 +37,10 @@
 sp-runtime = { version = "6.0.0", git = "https://github.com/paritytech/substrate", branch = "master" }
 sp-storage = { version = "6.0.0", git = "https://github.com/paritytech/substrate", branch = "master" }
 
->>>>>>> 61c83001
 fc-db = { version = "2.0.0-dev", path = "../db" }
 fc-rpc-core = { version = "1.1.0-dev", path = "../rpc-core" }
 fp-rpc = { version = "3.0.0-dev", path = "../../primitives/rpc" }
 fp-storage = { version = "2.0.0-dev", path = "../../primitives/storage" }
-<<<<<<< HEAD
-sp-io = { git = "https://github.com/paritytech/substrate.git", branch = "polkadot-v0.9.18" }
-sp-runtime = { git = "https://github.com/paritytech/substrate.git", branch = "polkadot-v0.9.18" }
-sp-api = { git = "https://github.com/paritytech/substrate.git", branch = "polkadot-v0.9.18" }
-sp-transaction-pool = { git = "https://github.com/paritytech/substrate.git", branch = "polkadot-v0.9.18" }
-sc-transaction-pool = { git = "https://github.com/paritytech/substrate.git", branch = "polkadot-v0.9.18" }
-sc-transaction-pool-api = { git = "https://github.com/paritytech/substrate.git", branch = "polkadot-v0.9.18" }
-sp-storage = { git = "https://github.com/paritytech/substrate.git", branch = "polkadot-v0.9.18" }
-sp-blockchain = { git = "https://github.com/paritytech/substrate.git", branch = "polkadot-v0.9.18" }
-sp-block-builder = { git = "https://github.com/paritytech/substrate.git", branch = "polkadot-v0.9.18" }
-sc-service = { git = "https://github.com/paritytech/substrate.git", branch = "polkadot-v0.9.18" }
-sc-client-api = { git = "https://github.com/paritytech/substrate.git", branch = "polkadot-v0.9.18" }
-sc-rpc = { git = "https://github.com/paritytech/substrate.git", branch = "polkadot-v0.9.18" }
-sc-network = { git = "https://github.com/paritytech/substrate.git", branch = "polkadot-v0.9.18" }
-pallet-evm = { version = "6.0.0-dev", path = "../../frame/evm" }
-fp-evm = { version = "3.0.0-dev", path = "../../primitives/evm" }
-pallet-ethereum = { version = "4.0.0-dev", path = "../../frame/ethereum" }
-ethereum = { version = "0.12.0", features = [
-	"with-codec",
-], default-features = false }
-codec = { package = "parity-scale-codec", version = "3.1.2" }
-rlp = "0.5"
-futures = { version = "0.3.4" }
-futures-util = { version = "0.3.4" }
-sha3 = "0.8"
-rustc-hex = { version = "2.1.0", default-features = false }
-libsecp256k1 = "0.3"
-rand = "0.7"
-lru = "0.6.6"
-parking_lot = "0.11.1"
-tokio = { version = "1.14", features = ["sync"] }
-=======
->>>>>>> 61c83001
 
 [features]
 rpc_binary_search_estimate = []