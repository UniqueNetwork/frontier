--- conflicted
+++ resolved
@@ -20,7 +20,6 @@
 fp-consensus = { version = "1.0.0", path = "../../primitives/consensus" }
 fp-rpc = { version = "2.0.0-dev", path = "../../primitives/rpc" }
 fp-storage = { version = "1.0.1-dev", path = "../../primitives/storage"}
-<<<<<<< HEAD
 sp-io = { version = "3.0.0", git = "https://github.com/paritytech/substrate.git", branch = "polkadot-v0.9.3" }
 sp-runtime = { version = "3.0.0", git = "https://github.com/paritytech/substrate.git", branch = "polkadot-v0.9.3" }
 sp-api = { version = "3.0.0", git = "https://github.com/paritytech/substrate.git", branch = "polkadot-v0.9.3" }
@@ -31,20 +30,7 @@
 sc-client-api = { version = "3.0.0", git = "https://github.com/paritytech/substrate.git", branch = "polkadot-v0.9.3" }
 sc-rpc = { version = "3.0.0", git = "https://github.com/paritytech/substrate.git", branch = "polkadot-v0.9.3" }
 sc-network = { version = "0.9.0", git = "https://github.com/paritytech/substrate.git", branch = "polkadot-v0.9.3" }
-pallet-evm = { version = "4.0.0-dev", path = "../../frame/evm" }
-=======
-sp-io = { version = "3.0.0", git = "https://github.com/paritytech/substrate.git", branch = "frontier" }
-sp-runtime = { version = "3.0.0", git = "https://github.com/paritytech/substrate.git", branch = "frontier" }
-sp-api = { version = "3.0.0", git = "https://github.com/paritytech/substrate.git", branch = "frontier" }
-sp-transaction-pool = { version = "3.0.0", git = "https://github.com/paritytech/substrate.git", branch = "frontier" }
-sp-storage = { version = "3.0.0", git = "https://github.com/paritytech/substrate.git", branch = "frontier" }
-sp-blockchain = { version = "3.0.0", git = "https://github.com/paritytech/substrate.git", branch = "frontier" }
-sc-service = { version = "0.9.0", git = "https://github.com/paritytech/substrate.git", branch = "frontier" }
-sc-client-api = { version = "3.0.0", git = "https://github.com/paritytech/substrate.git", branch = "frontier" }
-sc-rpc = { version = "3.0.0", git = "https://github.com/paritytech/substrate.git", branch = "frontier" }
-sc-network = { version = "0.9.0", git = "https://github.com/paritytech/substrate.git", branch = "frontier" }
 pallet-evm = { version = "5.0.0-dev", path = "../../frame/evm" }
->>>>>>> 955a8c00
 fp-evm = { version = "2.0.0-dev", path = "../../primitives/evm" }
 pallet-ethereum = { version = "3.0.0-dev", path = "../../frame/ethereum" }
 ethereum = { version = "0.7.1", features = ["with-codec"] }
