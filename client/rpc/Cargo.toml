[package]
name = "fc-rpc"
version = "2.0.0-dev"
authors = ["Parity Technologies <admin@parity.io>"]
edition = "2021"
license = "GPL-3.0-or-later WITH Classpath-exception-2.0"
description = "Ethereum RPC (web3) compatibility layer for Substrate."
repository = "https://github.com/paritytech/frontier/"

[package.metadata.docs.rs]
targets = ["x86_64-unknown-linux-gnu"]

[dependencies]
ethereum = { version = "0.12.0", features = ["with-codec"] }
<<<<<<< HEAD
ethereum-types = "0.13.1"
evm = { git = "https://github.com/uniquenetwork/evm", branch = "unique-polkadot-v0.9.30" }
futures = { version = "0.3.1", features = ["compat"] }
hex = "0.4"
jsonrpsee = { version = "0.15.1", features = ["server", "macros"] }
libsecp256k1 = "0.7"
=======
evm = "0.36.0"
futures = "0.3.24"
hex = "0.4.3"
>>>>>>> ce45aff1
log = "0.4.17"
lru = "0.8.1"
prometheus = { version = "0.13.1", default-features = false }
rand = "0.8"
tokio = { version = "1.19", features = ["sync"] }

# Parity
codec = { package = "parity-scale-codec", version = "3.2.1" }
ethereum-types = "0.13.1"
jsonrpsee = { version = "0.15.1", features = ["server", "macros"] }
libsecp256k1 = "0.7"
rlp = "0.5"
<<<<<<< HEAD
rustc-hex = "2.1.0"
tokio = { version = "1.18", features = ["sync"] }

=======

# Substrate
>>>>>>> ce45aff1
prometheus-endpoint = { package = "substrate-prometheus-endpoint", git = "https://github.com/paritytech/substrate", branch = "polkadot-v0.9.30" }
sc-client-api = { version = "4.0.0-dev", git = "https://github.com/paritytech/substrate", branch = "polkadot-v0.9.30" }
sc-network = { version = "0.10.0-dev", git = "https://github.com/paritytech/substrate", branch = "polkadot-v0.9.30" }
sc-network-common = { version = "0.10.0-dev", git = "https://github.com/paritytech/substrate", branch = "polkadot-v0.9.30" }
sc-rpc = { version = "4.0.0-dev", git = "https://github.com/paritytech/substrate", branch = "polkadot-v0.9.30" }
sc-service = { version = "0.10.0-dev", git = "https://github.com/paritytech/substrate", branch = "polkadot-v0.9.30" }
sc-transaction-pool = { version = "4.0.0-dev", git = "https://github.com/paritytech/substrate", branch = "polkadot-v0.9.30" }
sc-transaction-pool-api = { version = "4.0.0-dev", git = "https://github.com/paritytech/substrate", branch = "polkadot-v0.9.30" }
sp-api = { version = "4.0.0-dev", git = "https://github.com/paritytech/substrate", branch = "polkadot-v0.9.30" }
sp-block-builder = { version = "4.0.0-dev", git = "https://github.com/paritytech/substrate", branch = "polkadot-v0.9.30" }
sp-blockchain = { version = "4.0.0-dev", git = "https://github.com/paritytech/substrate", branch = "polkadot-v0.9.30" }
<<<<<<< HEAD
=======
sp-consensus = { version = "0.10.0-dev", git = "https://github.com/paritytech/substrate", branch = "polkadot-v0.9.30" }
>>>>>>> ce45aff1
sp-core = { version = "6.0.0", git = "https://github.com/paritytech/substrate", branch = "polkadot-v0.9.30" }
sp-io = { version = "6.0.0", git = "https://github.com/paritytech/substrate", branch = "polkadot-v0.9.30" }
sp-runtime = { version = "6.0.0", git = "https://github.com/paritytech/substrate", branch = "polkadot-v0.9.30" }
sp-storage = { version = "6.0.0", git = "https://github.com/paritytech/substrate", branch = "polkadot-v0.9.30" }

# Frontier
fc-db = { version = "2.0.0-dev", path = "../db" }
fc-rpc-core = { version = "1.1.0-dev", path = "../rpc-core" }
fp-ethereum = { version = "1.0.0-dev", path = "../../primitives/ethereum" }
fp-evm = { version = "3.0.0-dev", path = "../../primitives/evm" }
fp-rpc = { version = "3.0.0-dev", path = "../../primitives/rpc" }
fp-storage = { version = "2.0.0-dev", path = "../../primitives/storage" }
sp-consensus = { version = "0.10.0-dev", git = "https://github.com/paritytech/substrate", branch = "polkadot-v0.9.30" }

[dev-dependencies]
<<<<<<< HEAD
beefy-primitives = { version = "4.0.0-dev", git = "https://github.com/paritytech/substrate", branch = "polkadot-v0.9.30" }
frontier-template-runtime = { path = "../../template/runtime", default-features = false, features = [
    "std",
    "aura",
] }
sc-block-builder = { version = "0.10.0-dev", git = "https://github.com/paritytech/substrate", branch = "polkadot-v0.9.30" }
sc-client-db = { version = "0.10.0-dev", git = "https://github.com/paritytech/substrate", branch = "polkadot-v0.9.30" }
substrate-test-runtime-client = { version = "2.0.0", git = "https://github.com/paritytech/substrate", branch = "polkadot-v0.9.30" }
=======
>>>>>>> ce45aff1
tempfile = "3.3.0"
# Substrate
beefy-primitives = { version = "4.0.0-dev", git = "https://github.com/paritytech/substrate", branch = "polkadot-v0.9.30" }
sc-block-builder = { version = "0.10.0-dev", git = "https://github.com/paritytech/substrate", branch = "polkadot-v0.9.30" }
sc-client-db = { version = "0.10.0-dev", git = "https://github.com/paritytech/substrate", branch = "polkadot-v0.9.30" }
sp-consensus = { version = "0.10.0-dev", git = "https://github.com/paritytech/substrate", branch = "polkadot-v0.9.30" }
substrate-test-runtime-client = { version = "2.0.0", git = "https://github.com/paritytech/substrate", branch = "polkadot-v0.9.30" }

[features]
rpc_binary_search_estimate = []<|MERGE_RESOLUTION|>--- conflicted
+++ resolved
@@ -12,18 +12,11 @@
 
 [dependencies]
 ethereum = { version = "0.12.0", features = ["with-codec"] }
-<<<<<<< HEAD
-ethereum-types = "0.13.1"
-evm = { git = "https://github.com/uniquenetwork/evm", branch = "unique-polkadot-v0.9.30" }
-futures = { version = "0.3.1", features = ["compat"] }
-hex = "0.4"
-jsonrpsee = { version = "0.15.1", features = ["server", "macros"] }
-libsecp256k1 = "0.7"
-=======
-evm = "0.36.0"
+evm = { git = "https://github.com/uniquenetwork/evm", branch = "unique-polkadot-v0.9.30", default-features = false, features = [
+	"with-codec",
+] }
 futures = "0.3.24"
 hex = "0.4.3"
->>>>>>> ce45aff1
 log = "0.4.17"
 lru = "0.8.1"
 prometheus = { version = "0.13.1", default-features = false }
@@ -36,14 +29,8 @@
 jsonrpsee = { version = "0.15.1", features = ["server", "macros"] }
 libsecp256k1 = "0.7"
 rlp = "0.5"
-<<<<<<< HEAD
-rustc-hex = "2.1.0"
-tokio = { version = "1.18", features = ["sync"] }
-
-=======
 
 # Substrate
->>>>>>> ce45aff1
 prometheus-endpoint = { package = "substrate-prometheus-endpoint", git = "https://github.com/paritytech/substrate", branch = "polkadot-v0.9.30" }
 sc-client-api = { version = "4.0.0-dev", git = "https://github.com/paritytech/substrate", branch = "polkadot-v0.9.30" }
 sc-network = { version = "0.10.0-dev", git = "https://github.com/paritytech/substrate", branch = "polkadot-v0.9.30" }
@@ -55,10 +42,7 @@
 sp-api = { version = "4.0.0-dev", git = "https://github.com/paritytech/substrate", branch = "polkadot-v0.9.30" }
 sp-block-builder = { version = "4.0.0-dev", git = "https://github.com/paritytech/substrate", branch = "polkadot-v0.9.30" }
 sp-blockchain = { version = "4.0.0-dev", git = "https://github.com/paritytech/substrate", branch = "polkadot-v0.9.30" }
-<<<<<<< HEAD
-=======
 sp-consensus = { version = "0.10.0-dev", git = "https://github.com/paritytech/substrate", branch = "polkadot-v0.9.30" }
->>>>>>> ce45aff1
 sp-core = { version = "6.0.0", git = "https://github.com/paritytech/substrate", branch = "polkadot-v0.9.30" }
 sp-io = { version = "6.0.0", git = "https://github.com/paritytech/substrate", branch = "polkadot-v0.9.30" }
 sp-runtime = { version = "6.0.0", git = "https://github.com/paritytech/substrate", branch = "polkadot-v0.9.30" }
@@ -71,20 +55,8 @@
 fp-evm = { version = "3.0.0-dev", path = "../../primitives/evm" }
 fp-rpc = { version = "3.0.0-dev", path = "../../primitives/rpc" }
 fp-storage = { version = "2.0.0-dev", path = "../../primitives/storage" }
-sp-consensus = { version = "0.10.0-dev", git = "https://github.com/paritytech/substrate", branch = "polkadot-v0.9.30" }
 
 [dev-dependencies]
-<<<<<<< HEAD
-beefy-primitives = { version = "4.0.0-dev", git = "https://github.com/paritytech/substrate", branch = "polkadot-v0.9.30" }
-frontier-template-runtime = { path = "../../template/runtime", default-features = false, features = [
-    "std",
-    "aura",
-] }
-sc-block-builder = { version = "0.10.0-dev", git = "https://github.com/paritytech/substrate", branch = "polkadot-v0.9.30" }
-sc-client-db = { version = "0.10.0-dev", git = "https://github.com/paritytech/substrate", branch = "polkadot-v0.9.30" }
-substrate-test-runtime-client = { version = "2.0.0", git = "https://github.com/paritytech/substrate", branch = "polkadot-v0.9.30" }
-=======
->>>>>>> ce45aff1
 tempfile = "3.3.0"
 # Substrate
 beefy-primitives = { version = "4.0.0-dev", git = "https://github.com/paritytech/substrate", branch = "polkadot-v0.9.30" }
