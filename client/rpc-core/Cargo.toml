--- conflicted
+++ resolved
@@ -17,11 +17,6 @@
 serde_json = "1.0"
 
 # Parity
-<<<<<<< HEAD
-ethereum-types = "0.14.0"
-jsonrpsee = { version = "0.15.1", features = ["server", "macros"] }
-=======
 ethereum-types = "0.14.1"
 jsonrpsee = { version = "0.16.2", features = ["server", "macros"] }
->>>>>>> aca04f22
 rlp = "0.5"