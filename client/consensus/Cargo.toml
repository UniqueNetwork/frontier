--- conflicted
+++ resolved
@@ -14,15 +14,6 @@
 async-trait = "0.1"
 thiserror = "1.0"
 
-<<<<<<< HEAD
-sc-client-api = { git = "https://github.com/paritytech/substrate", branch = "polkadot-v0.9.30", version = "4.0.0-dev" }
-sc-consensus = { git = "https://github.com/paritytech/substrate", branch = "polkadot-v0.9.30", version = "0.10.0-dev" }
-sp-api = { git = "https://github.com/paritytech/substrate", branch = "polkadot-v0.9.30", version = "4.0.0-dev" }
-sp-block-builder = { git = "https://github.com/paritytech/substrate", branch = "polkadot-v0.9.30", version = "4.0.0-dev" }
-sp-blockchain = { git = "https://github.com/paritytech/substrate", branch = "polkadot-v0.9.30", version = "4.0.0-dev" }
-sp-consensus = { git = "https://github.com/paritytech/substrate", branch = "polkadot-v0.9.30", version = "0.10.0-dev" }
-sp-runtime = { git = "https://github.com/paritytech/substrate", branch = "polkadot-v0.9.30", version = "6.0.0" }
-=======
 # Substrate
 sc-client-api = { version = "4.0.0-dev", git = "https://github.com/paritytech/substrate", branch = "polkadot-v0.9.30" }
 sc-consensus = { version = "0.10.0-dev", git = "https://github.com/paritytech/substrate", branch = "polkadot-v0.9.30" }
@@ -31,7 +22,6 @@
 sp-blockchain = { version = "4.0.0-dev", git = "https://github.com/paritytech/substrate", branch = "polkadot-v0.9.30" }
 sp-consensus = { version = "0.10.0-dev", git = "https://github.com/paritytech/substrate", branch = "polkadot-v0.9.30" }
 sp-runtime = { version = "6.0.0", git = "https://github.com/paritytech/substrate", branch = "polkadot-v0.9.30" }
->>>>>>> ce45aff1
 
 # Frontier
 fc-db = { version = "2.0.0-dev", path = "../db" }
