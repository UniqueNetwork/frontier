--- conflicted
+++ resolved
@@ -14,24 +14,14 @@
 async-trait = "0.1"
 thiserror = "1.0"
 
-<<<<<<< HEAD
-sc-client-api = { git = "https://github.com/paritytech/substrate", branch = "polkadot-v0.9.29", version = "4.0.0-dev" }
-sc-consensus = { git = "https://github.com/paritytech/substrate", branch = "polkadot-v0.9.29", version = "0.10.0-dev" }
-sp-api = { git = "https://github.com/paritytech/substrate", branch = "polkadot-v0.9.29", version = "4.0.0-dev" }
-sp-block-builder = { git = "https://github.com/paritytech/substrate", branch = "polkadot-v0.9.29", version = "4.0.0-dev" }
-sp-blockchain = { git = "https://github.com/paritytech/substrate", branch = "polkadot-v0.9.29", version = "4.0.0-dev" }
-sp-consensus = { git = "https://github.com/paritytech/substrate", branch = "polkadot-v0.9.29", version = "0.10.0-dev" }
-sp-runtime = { git = "https://github.com/paritytech/substrate", branch = "polkadot-v0.9.29", version = "6.0.0" }
-=======
 # Substrate
-sc-client-api = { version = "4.0.0-dev", git = "https://github.com/paritytech/substrate", branch = "master" }
-sc-consensus = { version = "0.10.0-dev", git = "https://github.com/paritytech/substrate", branch = "master" }
-sp-api = { version = "4.0.0-dev", git = "https://github.com/paritytech/substrate", branch = "master" }
-sp-block-builder = { version = "4.0.0-dev", git = "https://github.com/paritytech/substrate", branch = "master" }
-sp-blockchain = { version = "4.0.0-dev", git = "https://github.com/paritytech/substrate", branch = "master" }
-sp-consensus = { version = "0.10.0-dev", git = "https://github.com/paritytech/substrate", branch = "master" }
-sp-runtime = { version = "6.0.0", git = "https://github.com/paritytech/substrate", branch = "master" }
->>>>>>> d2516b35
+sc-client-api = { version = "4.0.0-dev", git = "https://github.com/paritytech/substrate", branch = "polkadot-v0.9.29" }
+sc-consensus = { version = "0.10.0-dev", git = "https://github.com/paritytech/substrate", branch = "polkadot-v0.9.29" }
+sp-api = { version = "4.0.0-dev", git = "https://github.com/paritytech/substrate", branch = "polkadot-v0.9.29" }
+sp-block-builder = { version = "4.0.0-dev", git = "https://github.com/paritytech/substrate", branch = "polkadot-v0.9.29" }
+sp-blockchain = { version = "4.0.0-dev", git = "https://github.com/paritytech/substrate", branch = "polkadot-v0.9.29" }
+sp-consensus = { version = "0.10.0-dev", git = "https://github.com/paritytech/substrate", branch = "polkadot-v0.9.29" }
+sp-runtime = { version = "6.0.0", git = "https://github.com/paritytech/substrate", branch = "polkadot-v0.9.29" }
 
 # Frontier
 fc-db = { version = "2.0.0-dev", path = "../db" }
