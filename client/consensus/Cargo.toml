--- conflicted
+++ resolved
@@ -9,7 +9,6 @@
 
 [dependencies]
 codec = { package = "parity-scale-codec", version = "2.0.0", features = ["derive"] }
-<<<<<<< HEAD
 sp-core = { version = "3.0.0", git = "https://github.com/paritytech/substrate.git", branch = "polkadot-v0.9.8" }
 sp-blockchain = { version = "3.0.0", git = "https://github.com/paritytech/substrate.git", branch = "polkadot-v0.9.8" }
 sp-runtime = { version = "3.0.0", git = "https://github.com/paritytech/substrate.git", branch = "polkadot-v0.9.8" }
@@ -17,33 +16,13 @@
 sc-client-api = { version = "3.0.0", git = "https://github.com/paritytech/substrate.git", branch = "polkadot-v0.9.8" }
 sp-block-builder = { version = "3.0.0", git = "https://github.com/paritytech/substrate.git", branch = "polkadot-v0.9.8" }
 sp-inherents = { version = "3.0.0", git = "https://github.com/paritytech/substrate.git", branch = "polkadot-v0.9.8" }
-fp-consensus = { version = "1.0.0", path = "../../primitives/consensus" }
-fp-rpc = { version = "2.0.0", path = "../../primitives/rpc" }
-fc-db = { version = "1.0.0", path = "../db" }
+fp-consensus = { version = "2.0.0-dev", path = "../../primitives/consensus" }
+fp-rpc = { version = "3.0.0-dev", path = "../../primitives/rpc" }
+fc-db = { version = "2.0.0-dev", path = "../db" }
 sp-consensus = { version = "0.9.0", git = "https://github.com/paritytech/substrate.git", branch = "polkadot-v0.9.8" }
 log = "0.4.8"
 futures = { version = "0.3.1", features = ["compat"] }
 sp-timestamp = { version = "3.0.0", git = "https://github.com/paritytech/substrate.git", branch = "polkadot-v0.9.8" }
 derive_more = "0.99.2"
 prometheus-endpoint = { version = "0.9.0", package = "substrate-prometheus-endpoint", git = "https://github.com/paritytech/substrate.git", branch = "polkadot-v0.9.8"}
-async-trait = "0.1.50"
-=======
-sp-core = { version = "4.0.0-dev", git = "https://github.com/paritytech/substrate" }
-sp-blockchain = { version = "4.0.0-dev", git = "https://github.com/paritytech/substrate" }
-sp-runtime = { version = "4.0.0-dev", git = "https://github.com/paritytech/substrate" }
-sp-api = { version = "4.0.0-dev", git = "https://github.com/paritytech/substrate" }
-sc-client-api = { version = "4.0.0-dev", git = "https://github.com/paritytech/substrate" }
-sp-block-builder = { version = "4.0.0-dev", git = "https://github.com/paritytech/substrate" }
-sp-inherents = { version = "4.0.0-dev", git = "https://github.com/paritytech/substrate" }
-fp-consensus = { version = "2.0.0-dev", path = "../../primitives/consensus" }
-fp-rpc = { version = "3.0.0-dev", path = "../../primitives/rpc" }
-fc-db = { version = "2.0.0-dev", path = "../db" }
-sp-consensus = { version = "0.10.0-dev", git = "https://github.com/paritytech/substrate" }
-sc-consensus = { version = "0.10.0-dev", git = "https://github.com/paritytech/substrate" }
-log = "0.4.8"
-futures = { version = "0.3.1", features = ["compat"] }
-sp-timestamp = { version = "4.0.0-dev", git = "https://github.com/paritytech/substrate" }
-derive_more = "0.99.2"
-prometheus-endpoint = { version = "0.9.0", package = "substrate-prometheus-endpoint", git = "https://github.com/paritytech/substrate" }
-async-trait = "0.1"
->>>>>>> 0b962f21
+async-trait = "0.1"