--- conflicted
+++ resolved
@@ -16,17 +16,10 @@
 log = "0.4.17"
 
 # Substrate
-<<<<<<< HEAD
-sc-client-api = { version = "4.0.0-dev", git = "https://github.com/paritytech/substrate", branch = "polkadot-v0.9.33-asset-destroy" }
-sp-api = { version = "4.0.0-dev", git = "https://github.com/paritytech/substrate", branch = "polkadot-v0.9.33-asset-destroy" }
-sp-blockchain = { version = "4.0.0-dev", git = "https://github.com/paritytech/substrate", branch = "polkadot-v0.9.33-asset-destroy" }
-sp-runtime = { version = "6.0.0", git = "https://github.com/paritytech/substrate", branch = "polkadot-v0.9.33-asset-destroy" }
-=======
-sc-client-api = { version = "4.0.0-dev", git = "https://github.com/paritytech/substrate", branch = "master" }
-sp-api = { version = "4.0.0-dev", git = "https://github.com/paritytech/substrate", branch = "master" }
-sp-blockchain = { version = "4.0.0-dev", git = "https://github.com/paritytech/substrate", branch = "master" }
-sp-runtime = { version = "7.0.0", git = "https://github.com/paritytech/substrate", branch = "master" }
->>>>>>> aca04f22
+sc-client-api = { version = "4.0.0-dev", git = "https://github.com/paritytech/substrate", branch = "polkadot-v0.9.35" }
+sp-api = { version = "4.0.0-dev", git = "https://github.com/paritytech/substrate", branch = "polkadot-v0.9.35" }
+sp-blockchain = { version = "4.0.0-dev", git = "https://github.com/paritytech/substrate", branch = "polkadot-v0.9.35" }
+sp-runtime = { version = "7.0.0", git = "https://github.com/paritytech/substrate", branch = "polkadot-v0.9.35" }
 
 # Frontier
 fc-db = { version = "2.0.0-dev", path = "../db" }
