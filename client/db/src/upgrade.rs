--- conflicted
+++ resolved
@@ -233,11 +233,7 @@
 	// Get all the block hashes we need to update
 	let ethereum_hashes: Vec<_> = db
 		.iter(crate::columns::BLOCK_MAPPING)
-<<<<<<< HEAD
-		.map(|entry| entry.expect("the specified column name should be correct").0.into_boxed_slice())
-=======
 		.filter_map(|entry| entry.map_or(None, |r| Some(r.0)))
->>>>>>> aca04f22
 		.collect();
 
 	// Read and update each entry in db transaction batches
@@ -369,7 +365,6 @@
 		)?))
 	}
 
-	#[ignore]
 	#[test]
 	fn upgrade_1_to_2_works() {
 		let tmp_1 = tempdir().expect("create a temporary directory");
