--- conflicted
+++ resolved
@@ -8,20 +8,12 @@
 repository = "https://github.com/paritytech/frontier/"
 
 [dependencies]
-<<<<<<< HEAD
 sp-core = { version = "3.0.0", git = "https://github.com/paritytech/substrate.git", branch = "polkadot-v0.9.8" }
 sp-database = { version = "3.0.0", git = "https://github.com/paritytech/substrate.git", branch = "polkadot-v0.9.8" }
 sp-runtime = { version = "3.0.0", git = "https://github.com/paritytech/substrate.git", branch = "polkadot-v0.9.8" }
-kvdb = "0.9.0"
-kvdb-rocksdb = "0.11.0"
-=======
-sp-core = { version = "4.0.0-dev", git = "https://github.com/paritytech/substrate" }
-sp-database = { version = "4.0.0-dev", git = "https://github.com/paritytech/substrate" }
-sp-runtime = { version = "4.0.0-dev", git = "https://github.com/paritytech/substrate" }
 pallet-ethereum = { version = "4.0.0-dev", path = "../../frame/ethereum" }
 fp-storage = { version = "2.0.0-dev", path = "../../primitives/storage"}
 kvdb = "0.10.0"
 kvdb-rocksdb = "0.14.0"
->>>>>>> 0b962f21
 codec = { package = "parity-scale-codec", version = "2.0.0", features = ["derive"] }
 parking_lot = "0.11.1"