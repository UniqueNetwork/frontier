// SPDX-License-Identifier: Apache-2.0
// This file is part of Frontier.
//
// Copyright (c) 2020 Parity Technologies (UK) Ltd.
//
// Licensed under the Apache License, Version 2.0 (the "License");
// you may not use this file except in compliance with the License.
// You may obtain a copy of the License at
//
// 	http://www.apache.org/licenses/LICENSE-2.0
//
// Unless required by applicable law or agreed to in writing, software
// distributed under the License is distributed on an "AS IS" BASIS,
// WITHOUT WARRANTIES OR CONDITIONS OF ANY KIND, either express or implied.
// See the License for the specific language governing permissions and
// limitations under the License.

#![cfg_attr(not(feature = "std"), no_std)]

mod precompile;

use codec::{Decode, Encode};
use evm::ExitReason;
#[cfg(feature = "std")]
use serde::{Deserialize, Serialize};
use sp_core::{H160, U256};
use sp_std::vec::Vec;
<<<<<<< HEAD
use sp_core::{U256, H160};
use evm::ExitReason;
use impl_trait_for_tuples::impl_for_tuples;
=======
>>>>>>> 0b962f21

pub use evm::backend::{Basic as Account, Log};
pub use precompile::{LinearCostPrecompile, Precompile, PrecompileSet};

#[derive(Clone, Eq, PartialEq, Encode, Decode, Default)]
#[cfg_attr(feature = "std", derive(Debug, Serialize, Deserialize))]
/// External input from the transaction.
pub struct Vicinity {
	/// Current transaction gas price.
	pub gas_price: U256,
	/// Origin of the transaction.
	pub origin: H160,
}

#[derive(Clone, Eq, PartialEq, Encode, Decode)]
#[cfg_attr(feature = "std", derive(Debug, Serialize, Deserialize))]
pub struct ExecutionInfo<T> {
	pub exit_reason: ExitReason,
	pub value: T,
	pub used_gas: U256,
	pub logs: Vec<Log>,
}

pub type CallInfo = ExecutionInfo<Vec<u8>>;
pub type CreateInfo = ExecutionInfo<H160>;

#[derive(Clone, Eq, PartialEq, Encode, Decode)]
#[cfg_attr(feature = "std", derive(Debug, Serialize, Deserialize))]
pub enum CallOrCreateInfo {
	Call(CallInfo),
	Create(CreateInfo),
}

pub enum WithdrawReason {
	Call {
		target: H160,
		input: Vec<u8>,
	},
	Create,
	Create2,
}

// TODO: Refactor into something less specific
pub trait TransactionValidityHack {
	fn who_pays_fee(origin: H160, reason: &WithdrawReason) -> Option<H160>;
}

impl TransactionValidityHack for () {
	fn who_pays_fee(_origin: H160, _reason: &WithdrawReason) -> Option<H160> {
		None
	}
}

#[impl_for_tuples(1, 12)]
impl TransactionValidityHack for Tuple {
	fn who_pays_fee(origin: H160, reason: &WithdrawReason) -> Option<H160> {
		for_tuples!(#(
			if let Some(who) = Tuple::who_pays_fee(origin, reason) {
				return Some(who);
			}
		)*);
		None
	}
}<|MERGE_RESOLUTION|>--- conflicted
+++ resolved
@@ -21,16 +21,13 @@
 
 use codec::{Decode, Encode};
 use evm::ExitReason;
+use evm::ExitReason;
+use impl_trait_for_tuples::impl_for_tuples;
 #[cfg(feature = "std")]
 use serde::{Deserialize, Serialize};
 use sp_core::{H160, U256};
+use sp_core::{H160, U256};
 use sp_std::vec::Vec;
-<<<<<<< HEAD
-use sp_core::{U256, H160};
-use evm::ExitReason;
-use impl_trait_for_tuples::impl_for_tuples;
-=======
->>>>>>> 0b962f21
 
 pub use evm::backend::{Basic as Account, Log};
 pub use precompile::{LinearCostPrecompile, Precompile, PrecompileSet};
@@ -65,10 +62,7 @@
 }
 
 pub enum WithdrawReason {
-	Call {
-		target: H160,
-		input: Vec<u8>,
-	},
+	Call { target: H160, input: Vec<u8> },
 	Create,
 	Create2,
 }
