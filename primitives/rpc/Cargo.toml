[package]
name = "fp-rpc"
version = "3.0.0-dev"
authors = ["Parity Technologies <admin@parity.io"]
edition = "2021"
description = "Runtime primitives for Ethereum RPC (web3) compatibility layer for Substrate."
license = "Apache-2.0"

[package.metadata.docs.rs]
targets = ["x86_64-unknown-linux-gnu"]

[dependencies]
<<<<<<< HEAD
ethereum = { version = "0.12.0", default-features = false, features = [
	"with-codec",
] }
=======
ethereum = { version = "0.12.0", default-features = false, features = ["with-codec"] }

# Parity
codec = { package = "parity-scale-codec", version = "3.2.1", default-features = false }
>>>>>>> ce45aff1
ethereum-types = { version = "0.13.1", default-features = false }
scale-info = { version = "2.3.0", default-features = false, features = ["derive"] }

<<<<<<< HEAD
codec = { package = "parity-scale-codec", version = "3.0.0", default-features = false }
scale-info = { version = "2.1.2", default-features = false, features = [
	"derive",
] }
=======
# Substrate
>>>>>>> ce45aff1
sp-api = { version = "4.0.0-dev", git = "https://github.com/paritytech/substrate", branch = "polkadot-v0.9.30", default-features = false }
sp-core = { version = "6.0.0", git = "https://github.com/paritytech/substrate", branch = "polkadot-v0.9.30", default-features = false }
sp-io = { version = "6.0.0", git = "https://github.com/paritytech/substrate", branch = "polkadot-v0.9.30", default-features = false }
sp-runtime = { version = "6.0.0", git = "https://github.com/paritytech/substrate", branch = "polkadot-v0.9.30", default-features = false }
sp-std = { version = "4.0.0", git = "https://github.com/paritytech/substrate", branch = "polkadot-v0.9.30", default-features = false }

# Frontier
fp-evm = { version = "3.0.0-dev", path = "../../primitives/evm", default-features = false }

[features]
default = ["std"]
std = [
	"ethereum/std",
	# Parity
	"codec/std",
	"ethereum-types/std",
	"scale-info/std",
	# Substrate
	"sp-api/std",
	"sp-core/std",
	"sp-io/std",
	"sp-runtime/std",
	"sp-std/std",
	# Frontier
	"fp-evm/std",
]<|MERGE_RESOLUTION|>--- conflicted
+++ resolved
@@ -10,27 +10,14 @@
 targets = ["x86_64-unknown-linux-gnu"]
 
 [dependencies]
-<<<<<<< HEAD
-ethereum = { version = "0.12.0", default-features = false, features = [
-	"with-codec",
-] }
-=======
 ethereum = { version = "0.12.0", default-features = false, features = ["with-codec"] }
 
 # Parity
 codec = { package = "parity-scale-codec", version = "3.2.1", default-features = false }
->>>>>>> ce45aff1
 ethereum-types = { version = "0.13.1", default-features = false }
 scale-info = { version = "2.3.0", default-features = false, features = ["derive"] }
 
-<<<<<<< HEAD
-codec = { package = "parity-scale-codec", version = "3.0.0", default-features = false }
-scale-info = { version = "2.1.2", default-features = false, features = [
-	"derive",
-] }
-=======
 # Substrate
->>>>>>> ce45aff1
 sp-api = { version = "4.0.0-dev", git = "https://github.com/paritytech/substrate", branch = "polkadot-v0.9.30", default-features = false }
 sp-core = { version = "6.0.0", git = "https://github.com/paritytech/substrate", branch = "polkadot-v0.9.30", default-features = false }
 sp-io = { version = "6.0.0", git = "https://github.com/paritytech/substrate", branch = "polkadot-v0.9.30", default-features = false }
