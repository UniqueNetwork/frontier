[package]
name = "fp-rpc"
version = "3.0.0-dev"
authors = ["Parity Technologies <admin@parity.io"]
edition = "2018"
description = "Runtime primitives for Ethereum RPC (web3) compatibility layer for Substrate."
license = "Apache-2.0"

[dependencies]
<<<<<<< HEAD
sp-core = { version = "3.0.0", default-features = false, git = "https://github.com/paritytech/substrate.git", branch = "polkadot-v0.9.8" }
sp-api = { version = "3.0.0", default-features = false, git = "https://github.com/paritytech/substrate.git", branch = "polkadot-v0.9.8" }
fp-evm = { version = "2.0.0", default-features = false, path = "../../primitives/evm" }
ethereum = { version = "0.7.1", default-features = false, features = ["with-codec"] }
ethereum-types = { version = "0.11", default-features = false }
codec = { package = "parity-scale-codec", version = "2.0.0", default-features = false }
sp-runtime = { version = "3.0.0", default-features = false, git = "https://github.com/paritytech/substrate.git", branch = "polkadot-v0.9.8" }
sp-std = { version = "3.0.0", default-features = false, git = "https://github.com/paritytech/substrate.git", branch = "polkadot-v0.9.8" }
sp-io = { version = "3.0.0", default-features = false, git = "https://github.com/paritytech/substrate.git", branch = "polkadot-v0.9.8" }
=======
sp-core = { version = "4.0.0-dev", default-features = false, git = "https://github.com/paritytech/substrate" }
sp-api = { version = "4.0.0-dev", default-features = false, git = "https://github.com/paritytech/substrate" }
fp-evm = { version = "3.0.0-dev", default-features = false, path = "../../primitives/evm" }
ethereum = { version = "0.9.0", default-features = false, features = ["with-codec"] }
ethereum-types = { version = "0.12", default-features = false }
codec = { package = "parity-scale-codec", version = "2.0.0", default-features = false }
sp-runtime = { version = "4.0.0-dev", default-features = false, git = "https://github.com/paritytech/substrate" }
sp-std = { version = "4.0.0-dev", default-features = false, git = "https://github.com/paritytech/substrate" }
sp-io = { version = "4.0.0-dev", default-features = false, git = "https://github.com/paritytech/substrate" }
>>>>>>> 0b962f21

[features]
default = ["std"]
std = [
	"sp-core/std",
	"sp-api/std",
	"fp-evm/std",
	"ethereum/std",
	"ethereum-types/std",
	"codec/std",
	"sp-runtime/std",
	"sp-std/std",
	"sp-io/std",
]<|MERGE_RESOLUTION|>--- conflicted
+++ resolved
@@ -7,27 +7,15 @@
 license = "Apache-2.0"
 
 [dependencies]
-<<<<<<< HEAD
 sp-core = { version = "3.0.0", default-features = false, git = "https://github.com/paritytech/substrate.git", branch = "polkadot-v0.9.8" }
 sp-api = { version = "3.0.0", default-features = false, git = "https://github.com/paritytech/substrate.git", branch = "polkadot-v0.9.8" }
 fp-evm = { version = "2.0.0", default-features = false, path = "../../primitives/evm" }
-ethereum = { version = "0.7.1", default-features = false, features = ["with-codec"] }
-ethereum-types = { version = "0.11", default-features = false }
+ethereum = { version = "0.9.0", default-features = false, features = ["with-codec"] }
+ethereum-types = { version = "0.12", default-features = false }
 codec = { package = "parity-scale-codec", version = "2.0.0", default-features = false }
 sp-runtime = { version = "3.0.0", default-features = false, git = "https://github.com/paritytech/substrate.git", branch = "polkadot-v0.9.8" }
 sp-std = { version = "3.0.0", default-features = false, git = "https://github.com/paritytech/substrate.git", branch = "polkadot-v0.9.8" }
 sp-io = { version = "3.0.0", default-features = false, git = "https://github.com/paritytech/substrate.git", branch = "polkadot-v0.9.8" }
-=======
-sp-core = { version = "4.0.0-dev", default-features = false, git = "https://github.com/paritytech/substrate" }
-sp-api = { version = "4.0.0-dev", default-features = false, git = "https://github.com/paritytech/substrate" }
-fp-evm = { version = "3.0.0-dev", default-features = false, path = "../../primitives/evm" }
-ethereum = { version = "0.9.0", default-features = false, features = ["with-codec"] }
-ethereum-types = { version = "0.12", default-features = false }
-codec = { package = "parity-scale-codec", version = "2.0.0", default-features = false }
-sp-runtime = { version = "4.0.0-dev", default-features = false, git = "https://github.com/paritytech/substrate" }
-sp-std = { version = "4.0.0-dev", default-features = false, git = "https://github.com/paritytech/substrate" }
-sp-io = { version = "4.0.0-dev", default-features = false, git = "https://github.com/paritytech/substrate" }
->>>>>>> 0b962f21
 
 [features]
 default = ["std"]
