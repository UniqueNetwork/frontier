[package]
name = "fp-rpc"
version = "3.0.0-dev"
authors = ["Parity Technologies <admin@parity.io"]
edition = "2021"
description = "Runtime primitives for Ethereum RPC (web3) compatibility layer for Substrate."
license = "Apache-2.0"

[dependencies]
sp-core = { default-features = false, git = "https://github.com/paritytech/substrate.git", branch = "polkadot-v0.9.14" }
sp-api = { default-features = false, git = "https://github.com/paritytech/substrate.git", branch = "polkadot-v0.9.14" }
fp-evm = { version = "3.0.0-dev", default-features = false, path = "../../primitives/evm" }
<<<<<<< HEAD
ethereum = { version = "0.10.0", features = ["with-codec"], default-features = false }
ethereum-types = { version = "0.12", default-features = false }
codec = { package = "parity-scale-codec", version = "2.0.0", default-features = false }
scale-info = { version = "1.0.0", default-features = false }
sp-runtime = { default-features = false, git = "https://github.com/paritytech/substrate.git", branch = "polkadot-v0.9.14" }
sp-std = { default-features = false, git = "https://github.com/paritytech/substrate.git", branch = "polkadot-v0.9.14" }
sp-io = { default-features = false, git = "https://github.com/paritytech/substrate.git", branch = "polkadot-v0.9.14" }
=======
ethereum = { version = "0.11.1", default-features = false, features = ["with-codec"] }
ethereum-types = { version = "0.12", default-features = false }
codec = { package = "parity-scale-codec", version = "2.0.0", default-features = false }
sp-runtime = { version = "4.0.0-dev", default-features = false, git = "https://github.com/paritytech/substrate" }
sp-std = { version = "4.0.0-dev", default-features = false, git = "https://github.com/paritytech/substrate" }
sp-io = { version = "4.0.0-dev", default-features = false, git = "https://github.com/paritytech/substrate" }
scale-info = { version = "1.0.0", default-features = false, features = ["derive"] }
>>>>>>> 8a93fdc6

[features]
default = ["std"]
std = [
	"sp-core/std",
	"sp-api/std",
	"fp-evm/std",
	"ethereum/std",
	"ethereum-types/std",
	"codec/std",
	"sp-runtime/std",
	"sp-std/std",
	"sp-io/std",
	"scale-info/std",
]<|MERGE_RESOLUTION|>--- conflicted
+++ resolved
@@ -10,23 +10,13 @@
 sp-core = { default-features = false, git = "https://github.com/paritytech/substrate.git", branch = "polkadot-v0.9.14" }
 sp-api = { default-features = false, git = "https://github.com/paritytech/substrate.git", branch = "polkadot-v0.9.14" }
 fp-evm = { version = "3.0.0-dev", default-features = false, path = "../../primitives/evm" }
-<<<<<<< HEAD
-ethereum = { version = "0.10.0", features = ["with-codec"], default-features = false }
+ethereum = { version = "0.11.1", features = ["with-codec"], default-features = false }
 ethereum-types = { version = "0.12", default-features = false }
 codec = { package = "parity-scale-codec", version = "2.0.0", default-features = false }
 scale-info = { version = "1.0.0", default-features = false }
 sp-runtime = { default-features = false, git = "https://github.com/paritytech/substrate.git", branch = "polkadot-v0.9.14" }
 sp-std = { default-features = false, git = "https://github.com/paritytech/substrate.git", branch = "polkadot-v0.9.14" }
 sp-io = { default-features = false, git = "https://github.com/paritytech/substrate.git", branch = "polkadot-v0.9.14" }
-=======
-ethereum = { version = "0.11.1", default-features = false, features = ["with-codec"] }
-ethereum-types = { version = "0.12", default-features = false }
-codec = { package = "parity-scale-codec", version = "2.0.0", default-features = false }
-sp-runtime = { version = "4.0.0-dev", default-features = false, git = "https://github.com/paritytech/substrate" }
-sp-std = { version = "4.0.0-dev", default-features = false, git = "https://github.com/paritytech/substrate" }
-sp-io = { version = "4.0.0-dev", default-features = false, git = "https://github.com/paritytech/substrate" }
-scale-info = { version = "1.0.0", default-features = false, features = ["derive"] }
->>>>>>> 8a93fdc6
 
 [features]
 default = ["std"]
