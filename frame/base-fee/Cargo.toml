--- conflicted
+++ resolved
@@ -13,20 +13,6 @@
 
 [dependencies]
 serde = { version = "1.0.101", optional = true }
-<<<<<<< HEAD
-codec = { package = "parity-scale-codec", version = "3.1.2", default-features = false }
-frame-support = { default-features = false, git = "https://github.com/paritytech/substrate.git", branch = "polkadot-v0.9.18" }
-frame-system = { default-features = false, git = "https://github.com/paritytech/substrate.git", branch = "polkadot-v0.9.18" }
-sp-core = { git = "https://github.com/paritytech/substrate.git", default-features = false, branch = "polkadot-v0.9.18" }
-sp-runtime = { default-features = false, git = "https://github.com/paritytech/substrate.git", branch = "polkadot-v0.9.18" }
-pallet-evm = { path = "../evm", default-features = false }
-scale-info = { version = "2.0.1", default-features = false, features = [
-	"derive",
-] }
-
-[dev-dependencies]
-sp-io = { default-features = false, git = "https://github.com/paritytech/substrate.git", branch = "polkadot-v0.9.18" }
-=======
 
 codec = { package = "parity-scale-codec", version = "3.0.0", default-features = false }
 scale-info = { version = "2.0.0", default-features = false, features = ["derive"] }
@@ -40,7 +26,6 @@
 
 [dev-dependencies]
 sp-io = { version = "6.0.0", git = "https://github.com/paritytech/substrate", branch = "master", default-features = false }
->>>>>>> 61c83001
 
 [features]
 default = ["std"]
