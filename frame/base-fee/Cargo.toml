--- conflicted
+++ resolved
@@ -11,27 +11,30 @@
 [package.metadata.docs.rs]
 targets = ["x86_64-unknown-linux-gnu"]
 
+[package.metadata.deppatcher.originals.dependencies]
+sp-core = { version = "6.0.0", git = "https://github.com/paritytech/substrate", branch = "master" }
+sp-runtime = { version = "6.0.0", git = "https://github.com/paritytech/substrate", branch = "master" }
+frame-support = { version = "4.0.0-dev", git = "https://github.com/paritytech/substrate", branch = "polkadot-v0.9.21" }
+frame-system = { version = "4.0.0-dev", git = "https://github.com/paritytech/substrate", branch = "polkadot-v0.9.21" }
+
+[package.metadata.deppatcher.originals.dev-dependencies]
+sp-io = { version = "6.0.0", git = "https://github.com/paritytech/substrate", branch = "polkadot-v0.9.21" }
+
 [dependencies]
 serde = { version = "1.0.137", optional = true }
 
 codec = { package = "parity-scale-codec", version = "3.0.0", default-features = false }
-<<<<<<< HEAD
-scale-info = { version = "2.0.0", default-features = false, features = ["derive"] }
-sp-core = { git = "https://github.com/paritytech/substrate", branch = "polkadot-v0.9.21", default-features = false , version = "6.0.0" }
-sp-runtime = { git = "https://github.com/paritytech/substrate", branch = "polkadot-v0.9.21", default-features = false , version = "6.0.0" }
-=======
 scale-info = { version = "2.1.2", default-features = false, features = ["derive"] }
-sp-core = { version = "6.0.0", git = "https://github.com/paritytech/substrate", branch = "master", default-features = false }
-sp-runtime = { version = "6.0.0", git = "https://github.com/paritytech/substrate", branch = "master", default-features = false }
->>>>>>> 857c40b1
+sp-core = { version = "6.0.0", git = "https://github.com/paritytech/substrate", branch = "polkadot-v0.9.22", default-features = false }
+sp-runtime = { version = "6.0.0", git = "https://github.com/paritytech/substrate", branch = "polkadot-v0.9.22", default-features = false }
 
-frame-support = { git = "https://github.com/paritytech/substrate", branch = "polkadot-v0.9.21", default-features = false , version = "4.0.0-dev" }
-frame-system = { git = "https://github.com/paritytech/substrate", branch = "polkadot-v0.9.21", default-features = false , version = "4.0.0-dev" }
+frame-support = { git = "https://github.com/paritytech/substrate", branch = "polkadot-v0.9.22", default-features = false , version = "4.0.0-dev" }
+frame-system = { git = "https://github.com/paritytech/substrate", branch = "polkadot-v0.9.22", default-features = false , version = "4.0.0-dev" }
 
 fp-evm = { version = "3.0.0-dev", path = "../../primitives/evm", default-features = false }
 
 [dev-dependencies]
-sp-io = { git = "https://github.com/paritytech/substrate", branch = "polkadot-v0.9.21", default-features = false , version = "6.0.0" }
+sp-io = { git = "https://github.com/paritytech/substrate", branch = "polkadot-v0.9.22", default-features = false , version = "6.0.0" }
 
 [features]
 default = ["std"]
