--- conflicted
+++ resolved
@@ -239,203 +239,9 @@
 	}
 }
 
-<<<<<<< HEAD
-#[cfg(test)]
-mod tests {
-	use super::*;
-	use crate as pallet_base_fee;
-
-	use frame_support::{
-		assert_ok, pallet_prelude::GenesisBuild, parameter_types, traits::OnFinalize,
-		weights::DispatchClass,
-	};
-	use sp_core::{H256, U256};
-	use sp_io::TestExternalities;
-	use sp_runtime::{
-		testing::Header,
-		traits::{BlakeTwo256, IdentityLookup},
-		Permill,
-	};
-	use frame_system::ConsumerLimits;
-
-	pub fn new_test_ext(base_fee: U256) -> TestExternalities {
-		let mut t = frame_system::GenesisConfig::default()
-			.build_storage::<Test>()
-			.unwrap();
-
-		pallet_base_fee::GenesisConfig::<Test>::new(base_fee, true, Permill::from_parts(125_000))
-			.assimilate_storage(&mut t)
-			.unwrap();
-		TestExternalities::new(t)
-	}
-
-	type UncheckedExtrinsic = frame_system::mocking::MockUncheckedExtrinsic<Test>;
-	type Block = frame_system::mocking::MockBlock<Test>;
-
-	parameter_types! {
-		pub const BlockHashCount: u64 = 250;
-		pub BlockWeights: frame_system::limits::BlockWeights =
-			frame_system::limits::BlockWeights::simple_max(1024);
-	}
-	impl frame_system::Config for Test {
-		type BaseCallFilter = frame_support::traits::Everything;
-		type BlockWeights = ();
-		type BlockLength = ();
-		type DbWeight = ();
-		type Origin = Origin;
-		type Index = u64;
-		type BlockNumber = u64;
-		type Call = Call;
-		type Hash = H256;
-		type Hashing = BlakeTwo256;
-		type AccountId = u64;
-		type Lookup = IdentityLookup<Self::AccountId>;
-		type Header = Header;
-		type Event = Event;
-		type BlockHashCount = BlockHashCount;
-		type Version = ();
-		type PalletInfo = PalletInfo;
-		type AccountData = ();
-		type OnNewAccount = ();
-		type OnKilledAccount = ();
-		type SystemWeightInfo = ();
-		type SS58Prefix = ();
-		type OnSetCode = ();
-		type MaxConsumers = ConsumerLimitsMock;
-	}
-
-	pub struct ConsumerLimitsMock{}
-	impl ConsumerLimits for ConsumerLimitsMock {
-		fn max_consumers() -> frame_system::RefCount {
-			Default::default()
-		}
-
-		fn max_overflow() -> frame_system::RefCount {
-			Default::default()
-		}
-	}
-
-	frame_support::parameter_types! {
-		pub IsActive: bool = true;
-	}
-
-	pub struct BaseFeeThreshold;
-	impl pallet_base_fee::BaseFeeThreshold for BaseFeeThreshold {
-		fn lower() -> Permill {
-			Permill::zero()
-		}
-		fn ideal() -> Permill {
-			Permill::from_parts(500_000)
-		}
-		fn upper() -> Permill {
-			Permill::from_parts(1_000_000)
-		}
-	}
-
-	impl Config for Test {
-		type Event = Event;
-		type Threshold = BaseFeeThreshold;
-		type IsActive = IsActive;
-	}
-
-	frame_support::construct_runtime!(
-		pub enum Test where
-			Block = Block,
-			NodeBlock = Block,
-			UncheckedExtrinsic = UncheckedExtrinsic,
-		{
-			System: frame_system::{Pallet, Call, Config, Storage, Event<T>},
-			BaseFee: pallet_base_fee::{Pallet, Call, Storage, Event},
-		}
-	);
-
-	#[test]
-	fn should_not_overflow_u256() {
-		let base_fee = U256::max_value();
-		new_test_ext(base_fee).execute_with(|| {
-			let init = BaseFee::base_fee_per_gas();
-			System::register_extra_weight_unchecked(1000000000000, DispatchClass::Normal);
-			BaseFee::on_finalize(System::block_number());
-			assert_eq!(BaseFee::base_fee_per_gas(), init);
-		});
-	}
-
-	#[test]
-	fn should_handle_zero() {
-		let base_fee = U256::zero();
-		new_test_ext(base_fee).execute_with(|| {
-			let init = BaseFee::base_fee_per_gas();
-			BaseFee::on_finalize(System::block_number());
-			assert_eq!(BaseFee::base_fee_per_gas(), init);
-		});
-	}
-
-	#[test]
-	fn should_handle_consecutive_empty_blocks() {
-		let base_fee = U256::from(1_000_000_000);
-		new_test_ext(base_fee).execute_with(|| {
-			for _ in 0..10000 {
-				BaseFee::on_finalize(System::block_number());
-				System::set_block_number(System::block_number() + 1);
-			}
-			assert_eq!(
-				BaseFee::base_fee_per_gas(),
-				// 8 is the lowest number which's 12.5% is >= 1.
-				U256::from(7)
-			);
-		});
-	}
-
-	#[test]
-	fn should_handle_consecutive_full_blocks() {
-		let base_fee = U256::from(1_000_000_000);
-		new_test_ext(base_fee).execute_with(|| {
-			for _ in 0..10000 {
-				// Register max weight in block.
-				System::register_extra_weight_unchecked(1000000000000, DispatchClass::Normal);
-				BaseFee::on_finalize(System::block_number());
-				System::set_block_number(System::block_number() + 1);
-			}
-			assert_eq!(
-				BaseFee::base_fee_per_gas(),
-				// Max value allowed in the algorithm before overflowing U256.
-				U256::from_dec_str(
-					"930583037201699994746877284806656508753618758732556029383742480470471799"
-				)
-				.unwrap()
-			);
-		});
-	}
-
-	#[test]
-	fn should_increase_total_base_fee() {
-		let base_fee = U256::from(1_000_000_000);
-		new_test_ext(base_fee).execute_with(|| {
-			assert_eq!(BaseFee::base_fee_per_gas(), U256::from(1000000000));
-			// Register max weight in block.
-			System::register_extra_weight_unchecked(1000000000000, DispatchClass::Normal);
-			BaseFee::on_finalize(System::block_number());
-			// Expect the base fee to increase by 12.5%.
-			assert_eq!(BaseFee::base_fee_per_gas(), U256::from(1125000000));
-		});
-	}
-
-	#[test]
-	fn should_increase_delta_of_base_fee() {
-		let base_fee = U256::from(1_000_000_000);
-		new_test_ext(base_fee).execute_with(|| {
-			assert_eq!(BaseFee::base_fee_per_gas(), U256::from(1000000000));
-			// Register 75% capacity in block weight.
-			System::register_extra_weight_unchecked(750000000000, DispatchClass::Normal);
-			BaseFee::on_finalize(System::block_number());
-			// Expect a 6.25% increase in base fee for a target capacity of 50% ((75/50)-1 = 0.5 * 0.125 = 0.0625).
-			assert_eq!(BaseFee::base_fee_per_gas(), U256::from(1062500000));
-		});
-=======
 impl<T: Config> fp_evm::FeeCalculator for Pallet<T> {
 	fn min_gas_price() -> U256 {
 		<BaseFeePerGas<T>>::get()
->>>>>>> 61c83001
 	}
 }
 
