--- conflicted
+++ resolved
@@ -123,78 +123,6 @@
 			// 	- One storage read to get the block_weight.
 			// 	- One storage read to get the Elasticity.
 			// 	- One write to BaseFeePerGas.
-<<<<<<< HEAD
-			let db_weight =
-				<<T as frame_system::Config>::DbWeight as frame_support::traits::Get<_>>::get();
-			db_weight
-				.reads(2)
-				.saturating_add(Weight::from_ref_time(db_weight.write))
-		}
-
-		fn on_finalize(_n: <T as frame_system::Config>::BlockNumber) {
-			if <IsActive<T>>::get() {
-				let lower = T::Threshold::lower();
-				let upper = T::Threshold::upper();
-				// `target` is the ideal congestion of the network where the base fee should remain unchanged.
-				// Under normal circumstances the `target` should be 50%.
-				// If we go below the `target`, the base fee is linearly decreased by the Elasticity delta of lower~target.
-				// If we go above the `target`, the base fee is linearly increased by the Elasticity delta of upper~target.
-				// The base fee is fully increased (default 12.5%) if the block is upper full (default 100%).
-				// The base fee is fully decreased (default 12.5%) if the block is lower empty (default 0%).
-				let weight = <frame_system::Pallet<T>>::block_weight();
-				let max_weight =
-					<<T as frame_system::Config>::BlockWeights as frame_support::traits::Get<_>>::get()
-						.max_block;
-
-				// We convert `weight` into block fullness and ensure we are within the lower and upper bound.
-				let weight_used =
-					Permill::from_rational(weight.total().ref_time(), max_weight.ref_time())
-						.clamp(lower, upper);
-				// After clamp `weighted_used` is always between `lower` and `upper`.
-				// We scale the block fullness range to the lower/upper range, and the usage represents the
-				// actual percentage within this new scale.
-				let usage = (weight_used - lower) / (upper - lower);
-
-				// Target is our ideal block fullness.
-				let target = T::Threshold::ideal();
-				if usage > target {
-					// Above target, increase.
-					let coef =
-						Permill::from_parts((usage.deconstruct() - target.deconstruct()) * 2u32);
-					// How much of the Elasticity is used to mutate base fee.
-					let coef = <Elasticity<T>>::get() * coef;
-					<BaseFeePerGas<T>>::mutate(|bf| {
-						if let Some(scaled_basefee) = bf.checked_mul(U256::from(coef.deconstruct()))
-						{
-							// Normalize to GWEI.
-							let increase = scaled_basefee
-								.checked_div(U256::from(1_000_000))
-								.unwrap_or_else(U256::zero);
-							*bf = bf.saturating_add(increase);
-						} else {
-							Self::deposit_event(Event::BaseFeeOverflow);
-						}
-					});
-				} else if usage < target {
-					// Below target, decrease.
-					let coef =
-						Permill::from_parts((target.deconstruct() - usage.deconstruct()) * 2u32);
-					// How much of the Elasticity is used to mutate base fee.
-					let coef = <Elasticity<T>>::get() * coef;
-					<BaseFeePerGas<T>>::mutate(|bf| {
-						if let Some(scaled_basefee) = bf.checked_mul(U256::from(coef.deconstruct()))
-						{
-							// Normalize to GWEI.
-							let decrease = scaled_basefee
-								.checked_div(U256::from(1_000_000))
-								.unwrap_or_else(U256::zero);
-							*bf = bf.saturating_sub(decrease);
-						} else {
-							Self::deposit_event(Event::BaseFeeOverflow);
-						}
-					});
-				}
-=======
 			let db_weight = <T as frame_system::Config>::DbWeight::get();
 			db_weight.reads_writes(2, 1)
 		}
@@ -203,14 +131,8 @@
 			if <Elasticity<T>>::get().is_zero() {
 				// Zero elasticity means constant BaseFeePerGas.
 				return;
->>>>>>> ce45aff1
-			}
-
-<<<<<<< HEAD
-		fn on_runtime_upgrade() -> Weight {
-			<IsActive<T>>::put(T::IsActive::get());
-			Weight::from_ref_time(T::DbWeight::get().write)
-=======
+			}
+
 			let lower = T::Threshold::lower();
 			let upper = T::Threshold::upper();
 			// `target` is the ideal congestion of the network where the base fee should remain unchanged.
@@ -266,7 +188,6 @@
 					}
 				});
 			}
->>>>>>> ce45aff1
 		}
 	}
 
@@ -276,19 +197,7 @@
 		pub fn set_base_fee_per_gas(origin: OriginFor<T>, fee: U256) -> DispatchResult {
 			ensure_root(origin)?;
 			let _ = Self::set_base_fee_per_gas_inner(fee);
-<<<<<<< HEAD
-			Self::deposit_event(Event::NewBaseFeePerGas(fee));
-			Ok(())
-		}
-
-		#[pallet::weight(10_000 + T::DbWeight::get().writes(1).ref_time())]
-		pub fn set_is_active(origin: OriginFor<T>, is_active: bool) -> DispatchResult {
-			ensure_root(origin)?;
-			let _ = Self::set_is_active_inner(is_active);
-			Self::deposit_event(Event::IsActive(is_active));
-=======
 			Self::deposit_event(Event::NewBaseFeePerGas { fee });
->>>>>>> ce45aff1
 			Ok(())
 		}
 
@@ -311,22 +220,10 @@
 impl<T: Config> Pallet<T> {
 	pub fn set_base_fee_per_gas_inner(value: U256) -> Weight {
 		<BaseFeePerGas<T>>::put(value);
-<<<<<<< HEAD
-		Weight::from_ref_time(T::DbWeight::get().write)
-	}
-	pub fn set_elasticity_inner(value: Permill) -> Weight {
-		<Elasticity<T>>::put(value);
-		Weight::from_ref_time(T::DbWeight::get().write)
-	}
-	pub fn set_is_active_inner(value: bool) -> Weight {
-		<IsActive<T>>::put(value);
-		Weight::from_ref_time(T::DbWeight::get().write)
-=======
 		T::DbWeight::get().writes(1)
 	}
 	pub fn set_elasticity_inner(value: Permill) -> Weight {
 		<Elasticity<T>>::put(value);
 		T::DbWeight::get().writes(1)
->>>>>>> ce45aff1
 	}
 }