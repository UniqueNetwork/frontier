--- conflicted
+++ resolved
@@ -8,24 +8,13 @@
 repository = "https://github.com/paritytech/frontier/"
 
 [dependencies]
-<<<<<<< HEAD
-evm = { git = "https://github.com/uniquenetwork/evm", branch = "unique-polkadot-v0.9.29", features = [
-    "with-codec",
-] }
-hex = "0.4.0"
-serde = { version = "1.0.101", features = ["derive"] }
-serde_json = "1.0"
-
-sp-core = { version = "6.0.0", git = "https://github.com/paritytech/substrate", branch = "polkadot-v0.9.29", default-features = false }
-=======
-evm = { git = "https://github.com/rust-blockchain/evm", rev = "51b8c2ce3104265e1fd5bb0fe5cdfd2e0938239c", features = ["with-codec"] }
+evm = { git = "https://github.com/uniquenetwork/evm", branch = "unique-polkadot-v0.9.29", features = ["with-codec"] }
 hex = "0.4.3"
 serde = { version = "1.0.101", features = ["derive"] }
 serde_json = "1.0"
 
 # Substrate
-sp-core = { version = "6.0.0", git = "https://github.com/paritytech/substrate", branch = "master", default-features = false }
+sp-core = { version = "6.0.0", git = "https://github.com/paritytech/substrate", branch = "polkadot-v0.9.29", default-features = false }
 
 # Frontier
->>>>>>> d2516b35
-fp-evm = { version = "3.0.0-dev", path = "../../../primitives/evm", default-features = false }+fp-evm = { version = "3.0.0-dev", path = "../../../primitives/evm", default-features = false }
