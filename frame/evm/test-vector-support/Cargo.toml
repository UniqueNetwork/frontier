[package]
name = "pallet-evm-test-vector-support"
version = "1.0.0-dev"
authors = ["Parity Technologies <admin@parity.io>"]
edition = "2021"
license = "Apache-2.0"
homepage = "https://substrate.io"
repository = "https://github.com/paritytech/frontier/"
description = "Test vector support for EVM pallet."

[dependencies]
<<<<<<< HEAD
evm = { default-features = false, features = ["with-codec"] , git = "https://github.com/uniquenetwork/evm", branch = "unique-polkadot-v0.9.19" }
hex = { version = "0.4.0", optional = true }
serde = { version = "1.0.101", features = ["derive"], optional = true }
serde_json = { version = "1.0", optional = true }
=======
evm = { git = "https://github.com/rust-blockchain/evm", branch = "master", features = ["with-codec"] }
hex = "0.4.0"
serde = { version = "1.0.101", features = ["derive"] }
serde_json = "1.0"
>>>>>>> 857c40b1

sp-core = { version = "6.0.0", git = "https://github.com/paritytech/substrate", branch = "master", default-features = false }
fp-evm = { version = "3.0.0-dev", path = "../../../primitives/evm", default-features = false }<|MERGE_RESOLUTION|>--- conflicted
+++ resolved
@@ -8,18 +8,15 @@
 repository = "https://github.com/paritytech/frontier/"
 description = "Test vector support for EVM pallet."
 
+[package.metadata.deppatcher.originals.dependencies]
+evm = { git = "https://github.com/rust-blockchain/evm", branch = "master" }
+sp-core = { version = "6.0.0", git = "https://github.com/paritytech/substrate", branch = "master" }
+
 [dependencies]
-<<<<<<< HEAD
-evm = { default-features = false, features = ["with-codec"] , git = "https://github.com/uniquenetwork/evm", branch = "unique-polkadot-v0.9.19" }
-hex = { version = "0.4.0", optional = true }
-serde = { version = "1.0.101", features = ["derive"], optional = true }
-serde_json = { version = "1.0", optional = true }
-=======
-evm = { git = "https://github.com/rust-blockchain/evm", branch = "master", features = ["with-codec"] }
+evm = { git = "https://github.com/uniquenetwork/evm", branch = "unique-polkadot-v0.9.22", features = ["with-codec"] }
 hex = "0.4.0"
 serde = { version = "1.0.101", features = ["derive"] }
 serde_json = "1.0"
->>>>>>> 857c40b1
 
-sp-core = { version = "6.0.0", git = "https://github.com/paritytech/substrate", branch = "master", default-features = false }
+sp-core = { version = "6.0.0", git = "https://github.com/paritytech/substrate", branch = "polkadot-v0.9.22", default-features = false }
 fp-evm = { version = "3.0.0-dev", path = "../../../primitives/evm", default-features = false }