--- conflicted
+++ resolved
@@ -13,16 +13,6 @@
 hex = { version = "0.4.0", optional = true }
 serde = { version = "1.0.101", features = ["derive"], optional = true }
 serde_json = { version = "1.0", optional = true }
-<<<<<<< HEAD
-evm = { version = "0.33.0", default-features = false, features = [
-	"with-codec",
-], git = "https://github.com/uniquenetwork/evm.git", branch = "unique-polkadot-v0.9.18" }
-fp-evm = { version = "3.0.0-dev", default-features = false, path = "../../../primitives/evm" }
-
-[features]
-default = ["std"]
-std = ["hex", "serde", "serde_json", "evm/std", "fp-evm/std"]
-=======
 
 fp-evm = { version = "3.0.0-dev", path = "../../../primitives/evm", default-features = false }
 
@@ -35,5 +25,4 @@
 	"serde_json",
 
 	"fp-evm/std",
-]
->>>>>>> 61c83001
+]