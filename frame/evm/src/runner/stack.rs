--- conflicted
+++ resolved
@@ -29,19 +29,8 @@
 	},
 	ExitError, ExitReason, Transfer,
 };
-<<<<<<< HEAD
-use fp_evm::{
-	CallInfo, CreateInfo, ExecutionInfo, Log, PrecompileResult, PrecompileSet,
-	TransactionValidityHack, Vicinity, WithdrawReason,
-};
-use frame_support::{
-	storage::with_transaction,
-	traits::{Currency, ExistenceRequirement, Get},
-};
-=======
 use fp_evm::{CallInfo, CreateInfo, ExecutionInfo, Log, PrecompileSet, Vicinity};
 use frame_support::traits::{Currency, ExistenceRequirement, Get};
->>>>>>> aca04f22
 use sp_core::{H160, H256, U256};
 use sp_runtime::{traits::UniqueSaturatedInto, DispatchError, TransactionOutcome};
 use sp_std::{
@@ -51,6 +40,10 @@
 	mem,
 	vec::Vec,
 };
+
+// Unique
+use fp_evm::{PrecompileResult, TransactionValidityHack, WithdrawReason};
+use frame_support::storage::with_transaction;
 
 #[cfg(feature = "forbid-evm-reentrancy")]
 environmental::thread_local_impl!(static IN_EVM: environmental::RefCell<bool> = environmental::RefCell::new(false));
@@ -179,7 +172,9 @@
 		// of a precompile. While mainnet Ethereum currently only has stateless precompiles,
 		// projects using Frontier can have stateful precompiles that can manage funds or
 		// which calls other contracts that expects this precompile address to be trustworthy.
-		if !<AccountCodes<T>>::get(source).is_empty() || precompiles.is_precompile(source) {
+		if !<AccountCodes<T>>::get(*source.as_eth()).is_empty()
+			|| precompiles.is_precompile(*source.as_eth())
+		{
 			return Err(RunnerError {
 				error: Error::<T>::TransactionMustComeFromEOA,
 				weight,
@@ -771,12 +766,9 @@
 	}
 
 	fn code(&self, address: H160) -> Vec<u8> {
-<<<<<<< HEAD
+		// Unique
 		<T as Config>::OnMethodCall::get_code(&address)
 			.unwrap_or_else(|| <AccountCodes<T>>::get(&address))
-=======
-		<AccountCodes<T>>::get(address)
->>>>>>> aca04f22
 	}
 
 	fn storage(&self, address: H160, index: H256) -> H256 {
