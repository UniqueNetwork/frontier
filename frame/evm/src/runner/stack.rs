// SPDX-License-Identifier: Apache-2.0
// This file is part of Frontier.
//
// Copyright (c) 2020-2022 Parity Technologies (UK) Ltd.
//
// Licensed under the Apache License, Version 2.0 (the "License");
// you may not use this file except in compliance with the License.
// You may obtain a copy of the License at
//
// 	http://www.apache.org/licenses/LICENSE-2.0
//
// Unless required by applicable law or agreed to in writing, software
// distributed under the License is distributed on an "AS IS" BASIS,
// WITHOUT WARRANTIES OR CONDITIONS OF ANY KIND, either express or implied.
// See the License for the specific language governing permissions and
// limitations under the License.

//! EVM stack-based runner.

use crate::{
account::CrossAccountId, runner::Runner as RunnerT, AccountCodes, AccountStorages, AddressMapping, BlockHashMapping,
	Config, CurrentLogs, Error, Event, FeeCalculator, OnChargeEVMTransaction, OnCreate, OnMethodCall, Pallet, RunnerError,
};
use evm::{
	backend::Backend as BackendT,
	executor::stack::{Accessed, StackExecutor, StackState as StackStateT, StackSubstateMetadata, PrecompileHandle},
	ExitError, ExitReason, Transfer,
};
<<<<<<< HEAD
use fp_evm::{
	CallInfo, CreateInfo, ExecutionInfo, Log, PrecompileResult, PrecompileSet,
	TransactionValidityHack, Vicinity, WithdrawReason,
};
use frame_support::{
	ensure,
	traits::{Currency, ExistenceRequirement, Get},
};
=======
use fp_evm::{CallInfo, CreateInfo, ExecutionInfo, Log, Vicinity};
use frame_support::traits::{Currency, ExistenceRequirement, Get};
>>>>>>> c2b56a8f
use sha3::{Digest, Keccak256};
use sp_core::{H160, H256, U256};
use sp_runtime::traits::UniqueSaturatedInto;
use sp_std::{boxed::Box, collections::btree_set::BTreeSet, marker::PhantomData, mem, vec::Vec};

#[derive(Default)]
pub struct Runner<T: Config> {
	_marker: PhantomData<T>,
}

pub struct PrecompileSetWithMethods<T: Config>(T::PrecompilesType);

impl<T: Config> PrecompileSet for PrecompileSetWithMethods<T> {
	fn execute(
		&self,
		handle: &mut impl PrecompileHandle,
	) -> Option<PrecompileResult> {
		if let Some(result) = self
			.0
			.execute(handle)
		{
			Some(result)
		} else if let Some(result) = T::OnMethodCall::call(
			handle
		) {
			Some(result)
		} else {
			None
		}
	}

	fn is_precompile(&self, address: H160) -> bool {
		self.0.is_precompile(address) || T::OnMethodCall::is_used(&address)
	}
}

impl<T: Config> Runner<T> {
<<<<<<< HEAD
	/// Execute an EVM operation.
	pub fn execute<'config, 'precompiles, F, R>(
		source: &T::CrossAccountId,
=======
	/// Execute an already validated EVM operation.
	fn execute<'config, 'precompiles, F, R>(
		source: H160,
>>>>>>> c2b56a8f
		value: U256,
		gas_limit: u64,
		max_fee_per_gas: Option<U256>,
		max_priority_fee_per_gas: Option<U256>,
<<<<<<< HEAD
		reason: WithdrawReason,
		nonce: Option<U256>,
=======
>>>>>>> c2b56a8f
		config: &'config evm::Config,
		precompiles: &'precompiles PrecompileSetWithMethods<T>,
		is_transactional: bool,
		f: F,
	) -> Result<ExecutionInfo<R>, RunnerError<Error<T>>>
	where
		F: FnOnce(
			&mut StackExecutor<
				'config,
				'precompiles,
				SubstrateStackState<'_, 'config, T>,
				PrecompileSetWithMethods<T>,
			>,
		) -> (ExitReason, R),
	{
<<<<<<< HEAD
		let (base_fee, mut weight) = T::FeeCalculator::min_gas_price();
		let (max_fee_per_gas, may_sponsor) = match (max_fee_per_gas, is_transactional) {
			(Some(max_fee_per_gas), _) => {
				ensure!(max_fee_per_gas >= base_fee, 
					RunnerError {
						error: Error::<T>::GasPriceTooLow,
						weight,
					});
				(max_fee_per_gas, max_fee_per_gas == base_fee)
			}
			// Gas price check is skipped for non-transactional calls that don't
			// define a `max_fee_per_gas` input.
			(None, false) => (Default::default(), true),
			_ => return Err(RunnerError {
				error: Error::<T>::GasPriceTooLow,
				weight,
			}),
		};

		let (source_data, inner_weight) = Pallet::<T>::account_basic_by_id(source);
		weight = weight.saturating_add(inner_weight);

		if let Some(max_priority_fee) = max_priority_fee_per_gas {
			ensure!(
				max_fee_per_gas >= max_priority_fee,
				RunnerError {
					error: Error::<T>::GasPriceTooLow,
					weight,
				}
			);
		}

=======
		let (base_fee, weight) = T::FeeCalculator::min_gas_price();
		let max_fee_per_gas = match (max_fee_per_gas, is_transactional) {
			(Some(max_fee_per_gas), _) => max_fee_per_gas,
			// Gas price check is skipped for non-transactional calls that don't
			// define a `max_fee_per_gas` input.
			(None, false) => Default::default(),
			// Unreachable, previously validated. Handle gracefully.
			_ => {
				return Err(RunnerError {
					error: Error::<T>::GasPriceTooLow,
					weight,
				})
			}
		};

>>>>>>> c2b56a8f
		// After eip-1559 we make sure the account can pay both the evm execution and priority fees.
		let max_fee = max_fee_per_gas
			.checked_mul(U256::from(gas_limit))
			.ok_or(RunnerError {
				error: Error::<T>::FeeOverflow,
				weight,
			})?;

<<<<<<< HEAD
		#[cfg(feature = "debug-logging")]
		log::trace!(target: "sponsoring", "checking who will pay fee for {:?} {:?}", source, reason);
		let sponsor = may_sponsor
			.then(|| T::TransactionValidityHack::who_pays_fee(*source.as_eth(), max_fee, &reason))
			.flatten()
			.unwrap_or(source.clone());

		if let Some(nonce) = nonce {
			ensure!(source_data.nonce == nonce, 				RunnerError {
				error: Error::<T>::InvalidNonce,
				weight,
			});
		}

		if sponsor == *source {
			#[cfg(feature = "debug-logging")]
			log::trace!(target: "sponsoring", "sponsor found, user will pay for itself");

			let total_payment = value
				.checked_add(max_fee)
				.ok_or(RunnerError {
					error: Error::<T>::PaymentOverflow,
					weight,
				})?;

			// max_fee is zero in non-transactional calls
			if source_data.balance < total_payment && max_fee != U256::zero() {
				#[cfg(feature = "debug-logging")]
				log::trace!(
					target: "sponsoring",
					"user doesn't have enough balance ({} < {})",
					source_data.balance,
					total_payment
				);
				return Err(RunnerError {error: Error::<T>::BalanceLow.into(), weight});
			}
		} else {
			#[cfg(feature = "debug-logging")]
			log::trace!(target: "sponsoring", "found sponsor: {:?}", sponsor);
			let (sponsor_data, inner_weight) = crate::Pallet::<T>::account_basic_by_id(&sponsor);
			weight = weight.saturating_add(inner_weight);

			// max_fee is zero in non-transactional calls
			if (source_data.balance < value || sponsor_data.balance < max_fee) && max_fee != U256::zero() {
				#[cfg(feature = "debug-logging")]
				log::trace!(
					target: "sponsoring",
					"either user ({} < {}), or sponsor ({} < {}) does not have enough balance",
					source_data.balance,
					value,
					sponsor_data.balance,
					max_fee
				);
				return Err(RunnerError{error: Error::<T>::BalanceLow.into(), weight});
			}
		};

		// Deduct fee from the sponsor account. Returns `None` if `max_fee` is Zero.
		let fee = T::OnChargeTransaction::withdraw_fee(&sponsor, reason, max_fee)
		.map_err(|e| RunnerError { error: e, weight })?;
=======
		// Deduct fee from the `source` account. Returns `None` if `total_fee` is Zero.
		let fee = T::OnChargeTransaction::withdraw_fee(&source, total_fee)
			.map_err(|e| RunnerError { error: e, weight })?;
>>>>>>> c2b56a8f

		// Execute the EVM call.
		let vicinity = Vicinity {
			gas_price: base_fee,
			origin: *source.as_eth(),
		};

		let metadata = StackSubstateMetadata::new(gas_limit, config);
		let state = SubstrateStackState::new(&vicinity, metadata);
		let mut executor = StackExecutor::new_with_precompiles(state, config, precompiles);

		let (reason, retv) = f(&mut executor);

		// Post execution.
		let used_gas = U256::from(executor.used_gas());
		let actual_fee = if let Some(max_priority_fee) = max_priority_fee_per_gas {
			let actual_priority_fee = max_fee_per_gas
				.saturating_sub(base_fee)
				.min(max_priority_fee)
				.saturating_mul(used_gas);
			executor
				.fee(base_fee)
				.checked_add(actual_priority_fee)
				.unwrap_or_else(U256::max_value)
		} else {
			executor.fee(base_fee)
		};
		log::debug!(
			target: "evm",
			"Execution {:?} [source: {:?}, value: {}, gas_limit: {}, actual_fee: {}, is_transactional: {}]",
			reason,
			source,
			value,
			gas_limit,
			actual_fee,
			is_transactional
		);
		// The difference between initially withdrawn and the actual cost is refunded.
		//
		// Considered the following request:
		// +-----------+---------+--------------+
		// | Gas_limit | Max_Fee | Max_Priority |
		// +-----------+---------+--------------+
		// |        20 |      10 |            6 |
		// +-----------+---------+--------------+
		//
		// And execution:
		// +----------+----------+
		// | Gas_used | Base_Fee |
		// +----------+----------+
		// |        5 |        2 |
		// +----------+----------+
		//
		// Initially withdrawn 10 * 20 = 200.
		// Actual cost (2 + 6) * 5 = 40.
		// Refunded 200 - 40 = 160.
		// Tip 5 * 6 = 30.
		// Burned 200 - (160 + 30) = 10. Which is equivalent to gas_used * base_fee.
		let actual_priority_fee = T::OnChargeTransaction::correct_and_deposit_fee(
			&sponsor,
			// Actual fee after evm execution, including tip.
			actual_fee,
			// Base fee.
			executor.fee(base_fee),
			// Fee initially withdrawn.
			fee,
		);
		T::OnChargeTransaction::pay_priority_fee(actual_priority_fee);

		let state = executor.into_state();

		for address in state.substate.deletes {
			log::debug!(
				target: "evm",
				"Deleting account at {:?}",
				address
			);
			Pallet::<T>::remove_account(&address)
		}

		Ok(ExecutionInfo {
			value: retv,
			exit_reason: reason,
			used_gas,
		})
	}
}

impl<T: Config> RunnerT<T> for Runner<T> {
	type Error = Error<T>;

	fn validate(
		source: H160,
		target: Option<H160>,
		input: Vec<u8>,
		value: U256,
		gas_limit: u64,
		max_fee_per_gas: Option<U256>,
		max_priority_fee_per_gas: Option<U256>,
		nonce: Option<U256>,
		access_list: Vec<(H160, Vec<H256>)>,
		is_transactional: bool,
		evm_config: &evm::Config,
	) -> Result<(), RunnerError<Self::Error>> {
		let (base_fee, mut weight) = T::FeeCalculator::min_gas_price();
		let (source_account, inner_weight) = Pallet::<T>::account_basic(&source);
		weight = weight.saturating_add(inner_weight);

		let _ = fp_evm::CheckEvmTransaction::<Self::Error>::new(
			fp_evm::CheckEvmTransactionConfig {
				evm_config,
				block_gas_limit: T::BlockGasLimit::get(),
				base_fee,
				chain_id: T::ChainId::get(),
				is_transactional,
			},
			fp_evm::CheckEvmTransactionInput {
				chain_id: Some(T::ChainId::get()),
				to: target,
				input,
				nonce: nonce.unwrap_or(source_account.nonce),
				gas_limit: gas_limit.into(),
				gas_price: None,
				max_fee_per_gas,
				max_priority_fee_per_gas,
				value,
				access_list,
			},
		)
		.validate_in_block_for(&source_account)
		.and_then(|v| v.with_base_fee())
		.and_then(|v| v.with_balance_for(&source_account))
		.map_err(|error| RunnerError { error, weight })?;
		Ok(())
	}

	fn call(
		source: T::CrossAccountId,
		target: H160,
		input: Vec<u8>,
		value: U256,
		gas_limit: u64,
		max_fee_per_gas: Option<U256>,
		max_priority_fee_per_gas: Option<U256>,
		nonce: Option<U256>,
		access_list: Vec<(H160, Vec<H256>)>,
		is_transactional: bool,
		validate: bool,
		config: &evm::Config,
	) -> Result<CallInfo, RunnerError<Self::Error>> {
		if validate {
			let _ = Self::validate(
				source,
				Some(target),
				input.clone(),
				value,
				gas_limit,
				max_fee_per_gas,
				max_priority_fee_per_gas,
				nonce,
				access_list.clone(),
				is_transactional,
				config,
			)?;
		}
		let precompiles = T::PrecompilesValue::get();
		Self::execute(
			&source,
			value,
			gas_limit,
			max_fee_per_gas,
			max_priority_fee_per_gas,
<<<<<<< HEAD
			WithdrawReason::Call {
				target,
				input: input.clone(),
			},
			nonce,
=======
>>>>>>> c2b56a8f
			config,
			&PrecompileSetWithMethods(precompiles),
			is_transactional,
			|executor| {
				executor.transact_call(
					*source.as_eth(),
					target,
					value,
					input,
					gas_limit,
					access_list,
				)
			},
		)
	}

	fn create(
		source: T::CrossAccountId,
		init: Vec<u8>,
		value: U256,
		gas_limit: u64,
		max_fee_per_gas: Option<U256>,
		max_priority_fee_per_gas: Option<U256>,
		nonce: Option<U256>,
		access_list: Vec<(H160, Vec<H256>)>,
		is_transactional: bool,
		validate: bool,
		config: &evm::Config,
	) -> Result<CreateInfo, RunnerError<Self::Error>> {
		if validate {
			let _ = Self::validate(
				source,
				None,
				init.clone(),
				value,
				gas_limit,
				max_fee_per_gas,
				max_priority_fee_per_gas,
				nonce,
				access_list.clone(),
				is_transactional,
				config,
			)?;
		}
		let precompiles = T::PrecompilesValue::get();
		Self::execute(
			&source,
			value,
			gas_limit,
			max_fee_per_gas,
			max_priority_fee_per_gas,
<<<<<<< HEAD
			WithdrawReason::Create,
			nonce,
=======
>>>>>>> c2b56a8f
			config,
			&PrecompileSetWithMethods(precompiles),
			is_transactional,
			|executor| {
				let address = executor.create_address(evm::CreateScheme::Legacy {
					caller: *source.as_eth(),
				});
				T::OnCreate::on_create(*source.as_eth(), address);
				let (reason, _) =
					executor.transact_create(*source.as_eth(), value, init, gas_limit, access_list);
				(reason, address)
			},
		)
	}

	fn create2(
		source: T::CrossAccountId,
		init: Vec<u8>,
		salt: H256,
		value: U256,
		gas_limit: u64,
		max_fee_per_gas: Option<U256>,
		max_priority_fee_per_gas: Option<U256>,
		nonce: Option<U256>,
		access_list: Vec<(H160, Vec<H256>)>,
		is_transactional: bool,
		validate: bool,
		config: &evm::Config,
	) -> Result<CreateInfo, RunnerError<Self::Error>> {
		if validate {
			let _ = Self::validate(
				source,
				None,
				init.clone(),
				value,
				gas_limit,
				max_fee_per_gas,
				max_priority_fee_per_gas,
				nonce,
				access_list.clone(),
				is_transactional,
				config,
			)?;
		}
		let precompiles = T::PrecompilesValue::get();
		let code_hash = H256::from_slice(Keccak256::digest(&init).as_slice());
		Self::execute(
			&source,
			value,
			gas_limit,
			max_fee_per_gas,
			max_priority_fee_per_gas,
<<<<<<< HEAD
			WithdrawReason::Create2,
			nonce,
=======
>>>>>>> c2b56a8f
			config,
			&PrecompileSetWithMethods(precompiles),
			is_transactional,
			|executor| {
				let address = executor.create_address(evm::CreateScheme::Create2 {
					caller: *source.as_eth(),
					code_hash,
					salt,
				});
				T::OnCreate::on_create(*source.as_eth(), address);
				let (reason, _) = executor.transact_create2(
					*source.as_eth(),
					value,
					init,
					salt,
					gas_limit,
					access_list,
				);
				(reason, address)
			},
		)
	}
}

struct SubstrateStackSubstate<'config, T> {
	metadata: StackSubstateMetadata<'config>,
	deletes: BTreeSet<H160>,
	parent: Option<Box<SubstrateStackSubstate<'config, T>>>,
	_marker: PhantomData<T>,
}

impl<'config, T: Config> SubstrateStackSubstate<'config, T> {
	pub fn metadata(&self) -> &StackSubstateMetadata<'config> {
		&self.metadata
	}

	pub fn metadata_mut(&mut self) -> &mut StackSubstateMetadata<'config> {
		&mut self.metadata
	}

	pub fn enter(&mut self, gas_limit: u64, is_static: bool) {
		let mut entering = Self {
			metadata: self.metadata.spit_child(gas_limit, is_static),
			parent: None,
			deletes: BTreeSet::new(),
			_marker: PhantomData,
		};
		mem::swap(&mut entering, self);

		self.parent = Some(Box::new(entering));

		sp_io::storage::start_transaction();
	}

	pub fn exit_commit(&mut self) -> Result<(), ExitError> {
		let mut exited = *self.parent.take().expect("Cannot commit on root substate");
		mem::swap(&mut exited, self);

		self.metadata.swallow_commit(exited.metadata)?;
		self.deletes.append(&mut exited.deletes);

		sp_io::storage::commit_transaction();
		Ok(())
	}

	pub fn exit_revert(&mut self) -> Result<(), ExitError> {
		let mut exited = *self.parent.take().expect("Cannot discard on root substate");
		mem::swap(&mut exited, self);
		self.metadata.swallow_revert(exited.metadata)?;

		sp_io::storage::rollback_transaction();
		Ok(())
	}

	pub fn exit_discard(&mut self) -> Result<(), ExitError> {
		let mut exited = *self.parent.take().expect("Cannot discard on root substate");
		mem::swap(&mut exited, self);
		self.metadata.swallow_discard(exited.metadata)?;

		sp_io::storage::rollback_transaction();
		Ok(())
	}

	pub fn deleted(&self, address: H160) -> bool {
		if self.deletes.contains(&address) {
			return true;
		}

		if let Some(parent) = self.parent.as_ref() {
			return parent.deleted(address);
		}

		false
	}

	pub fn set_deleted(&mut self, address: H160) {
		self.deletes.insert(address);
	}

	pub fn log(&mut self, address: H160, topics: Vec<H256>, data: Vec<u8>) {
		let log = Log {
			address,
			topics,
			data,
		};
		log::trace!(
			target: "evm",
			"Inserting log for {:?}, topics ({}) {:?}, data ({}): {:?}]",
			log.address,
			log.topics.len(),
			log.topics,
			log.data.len(),
			log.data
		);
		<CurrentLogs<T>>::append(&log);
		<Pallet<T>>::deposit_event(<Event<T>>::Log(log));
	}

	fn recursive_is_cold<F: Fn(&Accessed) -> bool>(&self, f: &F) -> bool {
		let local_is_accessed = self.metadata.accessed().as_ref().map(f).unwrap_or(false);
		if local_is_accessed {
			false
		} else {
			self.parent
				.as_ref()
				.map(|p| p.recursive_is_cold(f))
				.unwrap_or(true)
		}
	}
}

/// Substrate backend for EVM.
pub struct SubstrateStackState<'vicinity, 'config, T> {
	vicinity: &'vicinity Vicinity,
	substate: SubstrateStackSubstate<'config, T>,
	_marker: PhantomData<T>,
}

impl<'vicinity, 'config, T: Config> SubstrateStackState<'vicinity, 'config, T> {
	/// Create a new backend with given vicinity.
	pub fn new(vicinity: &'vicinity Vicinity, metadata: StackSubstateMetadata<'config>) -> Self {
		Self {
			vicinity,
			substate: SubstrateStackSubstate {
				metadata,
				deletes: BTreeSet::new(),
				parent: None,
				_marker: PhantomData,
			},
			_marker: PhantomData,
		}
	}
}

impl<'vicinity, 'config, T: Config> BackendT for SubstrateStackState<'vicinity, 'config, T> {
	fn gas_price(&self) -> U256 {
		self.vicinity.gas_price
	}
	fn origin(&self) -> H160 {
		self.vicinity.origin
	}

	fn block_hash(&self, number: U256) -> H256 {
		if number > U256::from(u32::max_value()) {
			H256::default()
		} else {
			T::BlockHashMapping::block_hash(number.as_u32())
		}
	}

	fn block_number(&self) -> U256 {
		let number: u128 = frame_system::Pallet::<T>::block_number().unique_saturated_into();
		U256::from(number)
	}

	fn block_coinbase(&self) -> H160 {
		Pallet::<T>::find_author()
	}

	fn block_timestamp(&self) -> U256 {
		let now: u128 = pallet_timestamp::Pallet::<T>::get().unique_saturated_into();
		U256::from(now / 1000)
	}

	fn block_difficulty(&self) -> U256 {
		U256::zero()
	}

	fn block_gas_limit(&self) -> U256 {
		T::BlockGasLimit::get()
	}

	fn chain_id(&self) -> U256 {
		U256::from(T::ChainId::get())
	}

	fn exists(&self, _address: H160) -> bool {
		true
	}

	fn basic(&self, address: H160) -> evm::backend::Basic {
		let (account, _) = Pallet::<T>::account_basic(&address);

		evm::backend::Basic {
			balance: account.balance,
			nonce: account.nonce,
		}
	}

	fn code(&self, address: H160) -> Vec<u8> {
		<T as Config>::OnMethodCall::get_code(&address)
			.unwrap_or_else(|| <AccountCodes<T>>::get(&address))
	}

	fn storage(&self, address: H160, index: H256) -> H256 {
		<AccountStorages<T>>::get(address, index)
	}

	fn original_storage(&self, _address: H160, _index: H256) -> Option<H256> {
		None
	}

	fn block_base_fee_per_gas(&self) -> sp_core::U256 {
		let (base_fee, _) = T::FeeCalculator::min_gas_price();
		base_fee
	}
}

impl<'vicinity, 'config, T: Config> StackStateT<'config>
	for SubstrateStackState<'vicinity, 'config, T>
{
	fn metadata(&self) -> &StackSubstateMetadata<'config> {
		self.substate.metadata()
	}

	fn metadata_mut(&mut self) -> &mut StackSubstateMetadata<'config> {
		self.substate.metadata_mut()
	}

	fn enter(&mut self, gas_limit: u64, is_static: bool) {
		self.substate.enter(gas_limit, is_static)
	}

	fn exit_commit(&mut self) -> Result<(), ExitError> {
		self.substate.exit_commit()
	}

	fn exit_revert(&mut self) -> Result<(), ExitError> {
		self.substate.exit_revert()
	}

	fn exit_discard(&mut self) -> Result<(), ExitError> {
		self.substate.exit_discard()
	}

	fn is_empty(&self, address: H160) -> bool {
		Pallet::<T>::is_account_empty(&address)
	}

	fn deleted(&self, address: H160) -> bool {
		self.substate.deleted(address)
	}

	fn inc_nonce(&mut self, address: H160) {
		let account_id = T::AddressMapping::into_account_id(address);
		frame_system::Pallet::<T>::inc_account_nonce(&account_id);
	}

	fn set_storage(&mut self, address: H160, index: H256, value: H256) {
		if value == H256::default() {
			log::debug!(
				target: "evm",
				"Removing storage for {:?} [index: {:?}]",
				address,
				index,
			);
			<AccountStorages<T>>::remove(address, index);
		} else {
			log::debug!(
				target: "evm",
				"Updating storage for {:?} [index: {:?}, value: {:?}]",
				address,
				index,
				value,
			);
			<AccountStorages<T>>::insert(address, index, value);
		}
	}

	fn reset_storage(&mut self, address: H160) {
		let _ = <AccountStorages<T>>::clear_prefix(address, u32::MAX, None);
	}

	fn log(&mut self, address: H160, topics: Vec<H256>, data: Vec<u8>) {
		self.substate.log(address, topics, data)
	}

	fn set_deleted(&mut self, address: H160) {
		self.substate.set_deleted(address)
	}

	fn set_code(&mut self, address: H160, code: Vec<u8>) {
		log::debug!(
			target: "evm",
			"Inserting code ({} bytes) at {:?}",
			code.len(),
			address
		);
		Pallet::<T>::create_account(address, code);
	}

	fn transfer(&mut self, transfer: Transfer) -> Result<(), ExitError> {
		let source = T::AddressMapping::into_account_id(transfer.source);
		let target = T::AddressMapping::into_account_id(transfer.target);

		T::Currency::transfer(
			&source,
			&target,
			transfer.value.low_u128().unique_saturated_into(),
			ExistenceRequirement::AllowDeath,
		)
		.map_err(|_| ExitError::OutOfFund)
	}

	fn reset_balance(&mut self, _address: H160) {
		// Do nothing on reset balance in Substrate.
		//
		// This function exists in EVM because a design issue
		// (arguably a bug) in SELFDESTRUCT that can cause total
		// issurance to be reduced. We do not need to replicate this.
	}

	fn touch(&mut self, _address: H160) {
		// Do nothing on touch in Substrate.
		//
		// EVM pallet considers all accounts to exist, and distinguish
		// only empty and non-empty accounts. This avoids many of the
		// subtle issues in EIP-161.
	}

	fn is_cold(&self, address: H160) -> bool {
		self.substate
			.recursive_is_cold(&|a| a.accessed_addresses.contains(&address))
	}

	fn is_storage_cold(&self, address: H160, key: H256) -> bool {
		self.substate
			.recursive_is_cold(&|a: &Accessed| a.accessed_storage.contains(&(address, key)))
	}
}<|MERGE_RESOLUTION|>--- conflicted
+++ resolved
@@ -22,23 +22,15 @@
 	Config, CurrentLogs, Error, Event, FeeCalculator, OnChargeEVMTransaction, OnCreate, OnMethodCall, Pallet, RunnerError,
 };
 use evm::{
-	backend::Backend as BackendT,
+	backend::{Basic, Backend as BackendT},
 	executor::stack::{Accessed, StackExecutor, StackState as StackStateT, StackSubstateMetadata, PrecompileHandle},
 	ExitError, ExitReason, Transfer,
 };
-<<<<<<< HEAD
 use fp_evm::{
 	CallInfo, CreateInfo, ExecutionInfo, Log, PrecompileResult, PrecompileSet,
 	TransactionValidityHack, Vicinity, WithdrawReason,
 };
-use frame_support::{
-	ensure,
-	traits::{Currency, ExistenceRequirement, Get},
-};
-=======
-use fp_evm::{CallInfo, CreateInfo, ExecutionInfo, Log, Vicinity};
 use frame_support::traits::{Currency, ExistenceRequirement, Get};
->>>>>>> c2b56a8f
 use sha3::{Digest, Keccak256};
 use sp_core::{H160, H256, U256};
 use sp_runtime::traits::UniqueSaturatedInto;
@@ -76,24 +68,15 @@
 }
 
 impl<T: Config> Runner<T> {
-<<<<<<< HEAD
-	/// Execute an EVM operation.
-	pub fn execute<'config, 'precompiles, F, R>(
-		source: &T::CrossAccountId,
-=======
 	/// Execute an already validated EVM operation.
 	fn execute<'config, 'precompiles, F, R>(
-		source: H160,
->>>>>>> c2b56a8f
+		source: &T::CrossAccountId,
+		sponsor: Option<&T::CrossAccountId>,
 		value: U256,
 		gas_limit: u64,
 		max_fee_per_gas: Option<U256>,
 		max_priority_fee_per_gas: Option<U256>,
-<<<<<<< HEAD
 		reason: WithdrawReason,
-		nonce: Option<U256>,
-=======
->>>>>>> c2b56a8f
 		config: &'config evm::Config,
 		precompiles: &'precompiles PrecompileSetWithMethods<T>,
 		is_transactional: bool,
@@ -109,56 +92,23 @@
 			>,
 		) -> (ExitReason, R),
 	{
-<<<<<<< HEAD
 		let (base_fee, mut weight) = T::FeeCalculator::min_gas_price();
-		let (max_fee_per_gas, may_sponsor) = match (max_fee_per_gas, is_transactional) {
+		let max_fee_per_gas = match (max_fee_per_gas, is_transactional) {
 			(Some(max_fee_per_gas), _) => {
-				ensure!(max_fee_per_gas >= base_fee, 
-					RunnerError {
-						error: Error::<T>::GasPriceTooLow,
-						weight,
-					});
-				(max_fee_per_gas, max_fee_per_gas == base_fee)
+				max_fee_per_gas
 			}
 			// Gas price check is skipped for non-transactional calls that don't
 			// define a `max_fee_per_gas` input.
-			(None, false) => (Default::default(), true),
+			(None, false) => Default::default(),
 			_ => return Err(RunnerError {
 				error: Error::<T>::GasPriceTooLow,
 				weight,
 			}),
 		};
 
-		let (source_data, inner_weight) = Pallet::<T>::account_basic_by_id(source);
+		let (_, inner_weight) = Pallet::<T>::account_basic_by_id(source);
 		weight = weight.saturating_add(inner_weight);
-
-		if let Some(max_priority_fee) = max_priority_fee_per_gas {
-			ensure!(
-				max_fee_per_gas >= max_priority_fee,
-				RunnerError {
-					error: Error::<T>::GasPriceTooLow,
-					weight,
-				}
-			);
-		}
-
-=======
-		let (base_fee, weight) = T::FeeCalculator::min_gas_price();
-		let max_fee_per_gas = match (max_fee_per_gas, is_transactional) {
-			(Some(max_fee_per_gas), _) => max_fee_per_gas,
-			// Gas price check is skipped for non-transactional calls that don't
-			// define a `max_fee_per_gas` input.
-			(None, false) => Default::default(),
-			// Unreachable, previously validated. Handle gracefully.
-			_ => {
-				return Err(RunnerError {
-					error: Error::<T>::GasPriceTooLow,
-					weight,
-				})
-			}
-		};
-
->>>>>>> c2b56a8f
+		
 		// After eip-1559 we make sure the account can pay both the evm execution and priority fees.
 		let max_fee = max_fee_per_gas
 			.checked_mul(U256::from(gas_limit))
@@ -167,72 +117,11 @@
 				weight,
 			})?;
 
-<<<<<<< HEAD
-		#[cfg(feature = "debug-logging")]
-		log::trace!(target: "sponsoring", "checking who will pay fee for {:?} {:?}", source, reason);
-		let sponsor = may_sponsor
-			.then(|| T::TransactionValidityHack::who_pays_fee(*source.as_eth(), max_fee, &reason))
-			.flatten()
-			.unwrap_or(source.clone());
-
-		if let Some(nonce) = nonce {
-			ensure!(source_data.nonce == nonce, 				RunnerError {
-				error: Error::<T>::InvalidNonce,
-				weight,
-			});
-		}
-
-		if sponsor == *source {
-			#[cfg(feature = "debug-logging")]
-			log::trace!(target: "sponsoring", "sponsor found, user will pay for itself");
-
-			let total_payment = value
-				.checked_add(max_fee)
-				.ok_or(RunnerError {
-					error: Error::<T>::PaymentOverflow,
-					weight,
-				})?;
-
-			// max_fee is zero in non-transactional calls
-			if source_data.balance < total_payment && max_fee != U256::zero() {
-				#[cfg(feature = "debug-logging")]
-				log::trace!(
-					target: "sponsoring",
-					"user doesn't have enough balance ({} < {})",
-					source_data.balance,
-					total_payment
-				);
-				return Err(RunnerError {error: Error::<T>::BalanceLow.into(), weight});
-			}
-		} else {
-			#[cfg(feature = "debug-logging")]
-			log::trace!(target: "sponsoring", "found sponsor: {:?}", sponsor);
-			let (sponsor_data, inner_weight) = crate::Pallet::<T>::account_basic_by_id(&sponsor);
-			weight = weight.saturating_add(inner_weight);
-
-			// max_fee is zero in non-transactional calls
-			if (source_data.balance < value || sponsor_data.balance < max_fee) && max_fee != U256::zero() {
-				#[cfg(feature = "debug-logging")]
-				log::trace!(
-					target: "sponsoring",
-					"either user ({} < {}), or sponsor ({} < {}) does not have enough balance",
-					source_data.balance,
-					value,
-					sponsor_data.balance,
-					max_fee
-				);
-				return Err(RunnerError{error: Error::<T>::BalanceLow.into(), weight});
-			}
-		};
+		let sponsor = sponsor.unwrap_or(source);
 
 		// Deduct fee from the sponsor account. Returns `None` if `max_fee` is Zero.
-		let fee = T::OnChargeTransaction::withdraw_fee(&sponsor, reason, max_fee)
+		let fee = T::OnChargeTransaction::withdraw_fee(sponsor, reason, max_fee)
 		.map_err(|e| RunnerError { error: e, weight })?;
-=======
-		// Deduct fee from the `source` account. Returns `None` if `total_fee` is Zero.
-		let fee = T::OnChargeTransaction::withdraw_fee(&source, total_fee)
-			.map_err(|e| RunnerError { error: e, weight })?;
->>>>>>> c2b56a8f
 
 		// Execute the EVM call.
 		let vicinity = Vicinity {
@@ -292,7 +181,7 @@
 		// Tip 5 * 6 = 30.
 		// Burned 200 - (160 + 30) = 10. Which is equivalent to gas_used * base_fee.
 		let actual_priority_fee = T::OnChargeTransaction::correct_and_deposit_fee(
-			&sponsor,
+			sponsor,
 			// Actual fee after evm execution, including tip.
 			actual_fee,
 			// Base fee.
@@ -325,7 +214,8 @@
 	type Error = Error<T>;
 
 	fn validate(
-		source: H160,
+		source: &T::CrossAccountId,
+		sponsor: Option<&Basic>,
 		target: Option<H160>,
 		input: Vec<u8>,
 		value: U256,
@@ -338,7 +228,7 @@
 		evm_config: &evm::Config,
 	) -> Result<(), RunnerError<Self::Error>> {
 		let (base_fee, mut weight) = T::FeeCalculator::min_gas_price();
-		let (source_account, inner_weight) = Pallet::<T>::account_basic(&source);
+		let (source_account, inner_weight) = Pallet::<T>::account_basic_by_id(source);
 		weight = weight.saturating_add(inner_weight);
 
 		let _ = fp_evm::CheckEvmTransaction::<Self::Error>::new(
@@ -364,7 +254,7 @@
 		)
 		.validate_in_block_for(&source_account)
 		.and_then(|v| v.with_base_fee())
-		.and_then(|v| v.with_balance_for(&source_account))
+		.and_then(|v| v.with_account_or_sponsor_balance_for(&source_account, sponsor))
 		.map_err(|error| RunnerError { error, weight })?;
 		Ok(())
 	}
@@ -383,9 +273,21 @@
 		validate: bool,
 		config: &evm::Config,
 	) -> Result<CallInfo, RunnerError<Self::Error>> {
+		let reason = WithdrawReason::Call {
+			target,
+			input: input.clone(),
+		};
+		let sponsor = get_sponsor::<T>(*source.as_eth(), max_fee_per_gas, gas_limit, &reason, is_transactional);
 		if validate {
+			let sponsor = sponsor
+				.as_ref()
+				.map(|cross_id| {
+					let (sponsor, _) = Pallet::<T>::account_basic_by_id(cross_id);
+					sponsor
+				});
 			let _ = Self::validate(
-				source,
+				&source,
+				sponsor.as_ref(),
 				Some(target),
 				input.clone(),
 				value,
@@ -401,18 +303,12 @@
 		let precompiles = T::PrecompilesValue::get();
 		Self::execute(
 			&source,
+			sponsor.as_ref(),
 			value,
 			gas_limit,
 			max_fee_per_gas,
 			max_priority_fee_per_gas,
-<<<<<<< HEAD
-			WithdrawReason::Call {
-				target,
-				input: input.clone(),
-			},
-			nonce,
-=======
->>>>>>> c2b56a8f
+			reason,
 			config,
 			&PrecompileSetWithMethods(precompiles),
 			is_transactional,
@@ -442,9 +338,18 @@
 		validate: bool,
 		config: &evm::Config,
 	) -> Result<CreateInfo, RunnerError<Self::Error>> {
+		let reason = WithdrawReason::Create;
+		let sponsor = get_sponsor::<T>(*source.as_eth(), max_fee_per_gas, gas_limit, &reason, is_transactional);
 		if validate {
+			let sponsor = sponsor
+				.as_ref()
+				.map(|cross_id| {
+					let (sponsor, _) = Pallet::<T>::account_basic_by_id(cross_id);
+					sponsor
+				});
 			let _ = Self::validate(
-				source,
+				&source,
+				sponsor.as_ref(),
 				None,
 				init.clone(),
 				value,
@@ -460,15 +365,12 @@
 		let precompiles = T::PrecompilesValue::get();
 		Self::execute(
 			&source,
+			sponsor.as_ref(),
 			value,
 			gas_limit,
 			max_fee_per_gas,
 			max_priority_fee_per_gas,
-<<<<<<< HEAD
-			WithdrawReason::Create,
-			nonce,
-=======
->>>>>>> c2b56a8f
+			reason,
 			config,
 			&PrecompileSetWithMethods(precompiles),
 			is_transactional,
@@ -498,9 +400,18 @@
 		validate: bool,
 		config: &evm::Config,
 	) -> Result<CreateInfo, RunnerError<Self::Error>> {
+		let reason = WithdrawReason::Create2;
+		let sponsor = get_sponsor::<T>(*source.as_eth(), max_fee_per_gas, gas_limit, &reason, is_transactional);
 		if validate {
+			let sponsor = sponsor
+				.as_ref()
+				.map(|cross_id| {
+					let (sponsor, _) = Pallet::<T>::account_basic_by_id(cross_id);
+					sponsor
+				});
 			let _ = Self::validate(
-				source,
+				&source,
+				sponsor.as_ref(),
 				None,
 				init.clone(),
 				value,
@@ -517,15 +428,12 @@
 		let code_hash = H256::from_slice(Keccak256::digest(&init).as_slice());
 		Self::execute(
 			&source,
+			sponsor.as_ref(),
 			value,
 			gas_limit,
 			max_fee_per_gas,
 			max_priority_fee_per_gas,
-<<<<<<< HEAD
-			WithdrawReason::Create2,
-			nonce,
-=======
->>>>>>> c2b56a8f
+			reason,
 			config,
 			&PrecompileSetWithMethods(precompiles),
 			is_transactional,
@@ -875,4 +783,25 @@
 		self.substate
 			.recursive_is_cold(&|a: &Accessed| a.accessed_storage.contains(&(address, key)))
 	}
+}
+
+fn get_sponsor<T:Config>(source: H160, max_fee_per_gas: Option<U256>, gas_limit: u64, reason: &WithdrawReason, is_transactional: bool) -> Option<T::CrossAccountId> {
+	let (base_fee, _) = T::FeeCalculator::min_gas_price();
+	let (max_fee_per_gas, may_sponsor) = match (max_fee_per_gas, is_transactional) {
+		(Some(max_fee_per_gas), _) => {
+			(max_fee_per_gas, max_fee_per_gas == base_fee)
+		}
+		// Gas price check is skipped for non-transactional calls that don't
+		// define a `max_fee_per_gas` input.
+		(None, false) => (Default::default(), true),
+		_ => return None,
+	};
+	
+	let max_fee = max_fee_per_gas.saturating_mul(U256::from(gas_limit));
+
+	#[cfg(feature = "debug-logging")]
+	log::trace!(target: "sponsoring", "checking who will pay fee for {:?} {:?}", source, reason);
+	may_sponsor
+		.then(|| T::TransactionValidityHack::who_pays_fee(source, max_fee, reason))
+		.flatten()
 }