--- conflicted
+++ resolved
@@ -19,25 +19,16 @@
 
 use crate::{
 	runner::Runner as RunnerT, AccountCodes, AccountStorages, AddressMapping, BlockHashMapping,
-<<<<<<< HEAD
 	Config, Error, Event, FeeCalculator, OnChargeEVMTransaction, OnCreate, OnMethodCall, Pallet,
 };
 use evm::{
 	backend::Backend as BackendT,
-	executor::stack::{Accessed, PrecompileSet, StackExecutor, StackState, StackSubstateMetadata},
+	executor::stack::{Accessed, StackExecutor, StackState as StackStateT, StackSubstateMetadata},
 	Context, ExitError, ExitReason, Transfer,
 };
 use fp_evm::{
-	CallInfo, CreateInfo, ExecutionInfo, Log, PrecompileResult, StaticPrecompileSet,
+	CallInfo, CreateInfo, ExecutionInfo, Log, PrecompileResult, PrecompileSet,
 	TransactionValidityHack, Vicinity, WithdrawReason,
-=======
-	Config, Error, Event, FeeCalculator, OnChargeEVMTransaction, Pallet,
-};
-use evm::{
-	backend::Backend as BackendT,
-	executor::stack::{Accessed, StackExecutor, StackState as StackStateT, StackSubstateMetadata},
-	ExitError, ExitReason, Transfer,
->>>>>>> 8a93fdc6
 };
 use frame_support::{
 	ensure,
@@ -53,7 +44,7 @@
 	_marker: PhantomData<T>,
 }
 
-pub struct PrecompileSetWithMethods<T: Config>(PhantomData<T>);
+pub struct PrecompileSetWithMethods<T: Config>(T::PrecompilesType);
 
 impl<T: Config> PrecompileSet for PrecompileSetWithMethods<T> {
 	fn execute(
@@ -64,9 +55,10 @@
 		context: &Context,
 		is_static: bool,
 	) -> Option<PrecompileResult> {
-		if let Some(result) = <T::Precompiles as StaticPrecompileSet>::execute(
-			address, input, gas_limit, context, is_static,
-		) {
+		if let Some(result) = self
+			.0
+			.execute(address, input, gas_limit, context, is_static)
+		{
 			Some(result)
 		} else if let Some(result) = T::OnMethodCall::call(
 			&context.caller,
@@ -82,8 +74,7 @@
 	}
 
 	fn is_precompile(&self, address: H160) -> bool {
-		<T::Precompiles as StaticPrecompileSet>::is_precompile(address)
-			|| T::OnMethodCall::is_used(&address)
+		self.0.is_precompile(address) || T::OnMethodCall::is_used(&address)
 	}
 }
 
@@ -93,31 +84,21 @@
 		source: H160,
 		value: U256,
 		gas_limit: u64,
-<<<<<<< HEAD
-		gas_price: Option<U256>,
-		reason: WithdrawReason,
-=======
 		max_fee_per_gas: Option<U256>,
 		max_priority_fee_per_gas: Option<U256>,
->>>>>>> 8a93fdc6
+		reason: WithdrawReason,
 		nonce: Option<U256>,
 		config: &'config evm::Config,
-		precompiles: &'precompiles T::PrecompilesType,
+		precompiles: &'precompiles PrecompileSetWithMethods<T>,
 		f: F,
 	) -> Result<ExecutionInfo<R>, Error<T>>
 	where
 		F: FnOnce(
 			&mut StackExecutor<
 				'config,
-<<<<<<< HEAD
-				'_,
+				'precompiles,
 				SubstrateStackState<'_, 'config, T>,
 				PrecompileSetWithMethods<T>,
-=======
-				'precompiles,
-				SubstrateStackState<'_, 'config, T>,
-				T::PrecompilesType,
->>>>>>> 8a93fdc6
 			>,
 		) -> (ExitReason, R),
 	{
@@ -138,23 +119,25 @@
 
 		let metadata = StackSubstateMetadata::new(gas_limit, &config);
 		let state = SubstrateStackState::new(&vicinity, metadata);
-<<<<<<< HEAD
-		let mut executor = StackExecutor::new_with_precompiles(
-			state,
-			config,
-			&PrecompileSetWithMethods::<T>(PhantomData),
-		);
-
+		let mut executor = StackExecutor::new_with_precompiles(state, config, precompiles);
 		let source_account = Pallet::<T>::account_basic(&source);
-=======
-		let mut executor = StackExecutor::new_with_precompiles(state, config, precompiles);
->>>>>>> 8a93fdc6
 
 		// After eip-1559 we make sure the account can pay both the evm execution and priority fees.
 		let max_base_fee = max_fee_per_gas
 			.checked_mul(U256::from(gas_limit))
 			.ok_or(Error::<T>::FeeOverflow)?;
-<<<<<<< HEAD
+
+		let max_priority_fee = if let Some(max_priority_fee) = max_priority_fee_per_gas {
+			max_priority_fee
+				.checked_mul(U256::from(gas_limit))
+				.ok_or(Error::<T>::FeeOverflow)?
+		} else {
+			U256::zero()
+		};
+
+		let total_fee = max_base_fee
+			.checked_add(max_priority_fee)
+			.ok_or(Error::<T>::FeeOverflow)?;
 
 		let fee_payer = T::TransactionValidityHack::who_pays_fee(source, &reason).unwrap_or(source);
 
@@ -171,28 +154,6 @@
 				return Err(Error::<T>::BalanceLow.into());
 			}
 		}
-=======
-		let max_priority_fee = if let Some(max_priority_fee) = max_priority_fee_per_gas {
-			max_priority_fee
-				.checked_mul(U256::from(gas_limit))
-				.ok_or(Error::<T>::FeeOverflow)?
-		} else {
-			U256::zero()
-		};
-
-		let total_fee = max_base_fee
-			.checked_add(max_priority_fee)
-			.ok_or(Error::<T>::FeeOverflow)?;
-
-		let total_payment = value
-			.checked_add(total_fee)
-			.ok_or(Error::<T>::PaymentOverflow)?;
-		let source_account = Pallet::<T>::account_basic(&source);
-		ensure!(
-			source_account.balance >= total_payment,
-			Error::<T>::BalanceLow
-		);
->>>>>>> 8a93fdc6
 
 		if let Some(nonce) = nonce {
 			ensure!(source_account.nonce == nonce, Error::<T>::InvalidNonce);
@@ -309,23 +270,16 @@
 			source,
 			value,
 			gas_limit,
-<<<<<<< HEAD
-			gas_price,
+			max_fee_per_gas,
+			max_priority_fee_per_gas,
 			WithdrawReason::Call {
 				target,
 				input: input.clone(),
 			},
 			nonce,
 			config,
-			|executor| executor.transact_call(source, target, value, input, gas_limit, Vec::new()),
-=======
-			max_fee_per_gas,
-			max_priority_fee_per_gas,
-			nonce,
-			config,
-			&precompiles,
+			&PrecompileSetWithMethods(precompiles),
 			|executor| executor.transact_call(source, target, value, input, gas_limit, access_list),
->>>>>>> 8a93fdc6
 		)
 	}
 
@@ -345,25 +299,17 @@
 			source,
 			value,
 			gas_limit,
-<<<<<<< HEAD
-			gas_price,
-			WithdrawReason::Create,
-=======
 			max_fee_per_gas,
 			max_priority_fee_per_gas,
->>>>>>> 8a93fdc6
+			WithdrawReason::Create,
 			nonce,
 			config,
-			&precompiles,
+			&PrecompileSetWithMethods(precompiles),
 			|executor| {
 				let address = executor.create_address(evm::CreateScheme::Legacy { caller: source });
 				T::OnCreate::on_create(source, address);
 				(
-<<<<<<< HEAD
-					executor.transact_create(source, value, init, gas_limit, Vec::new()),
-=======
 					executor.transact_create(source, value, init, gas_limit, access_list),
->>>>>>> 8a93fdc6
 					address,
 				)
 			},
@@ -388,16 +334,12 @@
 			source,
 			value,
 			gas_limit,
-<<<<<<< HEAD
-			gas_price,
-			WithdrawReason::Create2,
-=======
 			max_fee_per_gas,
 			max_priority_fee_per_gas,
->>>>>>> 8a93fdc6
+			WithdrawReason::Create2,
 			nonce,
 			config,
-			&precompiles,
+			&PrecompileSetWithMethods(precompiles),
 			|executor| {
 				let address = executor.create_address(evm::CreateScheme::Create2 {
 					caller: source,
@@ -406,11 +348,7 @@
 				});
 				T::OnCreate::on_create(source, address);
 				(
-<<<<<<< HEAD
-					executor.transact_create2(source, value, init, salt, gas_limit, Vec::new()),
-=======
 					executor.transact_create2(source, value, init, salt, gas_limit, access_list),
->>>>>>> 8a93fdc6
 					address,
 				)
 			},
@@ -609,13 +547,9 @@
 	fn original_storage(&self, _address: H160, _index: H256) -> Option<H256> {
 		None
 	}
-
-	fn block_base_fee_per_gas(&self) -> sp_core::U256 {
-		T::FeeCalculator::min_gas_price()
-	}
-}
-
-impl<'vicinity, 'config, T: Config> StackState<'config>
+}
+
+impl<'vicinity, 'config, T: Config> StackStateT<'config>
 	for SubstrateStackState<'vicinity, 'config, T>
 {
 	fn metadata(&self) -> &StackSubstateMetadata<'config> {
