--- conflicted
+++ resolved
@@ -670,18 +670,10 @@
 	fn weight_to_gas(weight: Weight) -> u64;
 }
 
-<<<<<<< HEAD
-impl GasWeightMapping for () {
-	fn gas_to_weight(gas: u64) -> Weight {
-		Weight::from_ref_time(gas)
-	}
-	fn weight_to_gas(weight: Weight) -> u64 {
-		weight.ref_time()
-=======
 pub struct FixedGasWeightMapping<T>(sp_std::marker::PhantomData<T>);
 impl<T: Config> GasWeightMapping for FixedGasWeightMapping<T> {
 	fn gas_to_weight(gas: u64, without_base_weight: bool) -> Weight {
-		let mut weight = gas.saturating_mul(T::WeightPerGas::get());
+		let mut weight = Weight::from_ref_time(gas).saturating_mul(T::WeightPerGas::get());
 		if without_base_weight {
 			weight = weight.saturating_sub(
 				T::BlockWeights::get()
@@ -692,8 +684,7 @@
 		weight
 	}
 	fn weight_to_gas(weight: Weight) -> u64 {
-		weight.wrapping_div(T::WeightPerGas::get())
->>>>>>> d2516b35
+		weight.ref_time().wrapping_div(T::WeightPerGas::get())
 	}
 }
 
@@ -733,12 +724,8 @@
 		}
 
 		<AccountCodes<T>>::remove(address);
-<<<<<<< HEAD
+		#[allow(deprecated)]
 		let _ = <AccountStorages<T>>::clear_prefix(address, u32::MAX, None);
-=======
-		#[allow(deprecated)]
-		let _ = <AccountStorages<T>>::remove_prefix(address, None);
->>>>>>> d2516b35
 	}
 
 	/// Create an account.
@@ -958,13 +945,8 @@
 			return Ok(None);
 		}
 		let imbalance = C::withdraw(
-<<<<<<< HEAD
 			who.as_sub(),
-			fee.low_u128().unique_saturated_into(),
-=======
-			&account_id,
 			fee.unique_saturated_into(),
->>>>>>> d2516b35
 			WithdrawReasons::FEE,
 			ExistenceRequirement::AllowDeath,
 		)
