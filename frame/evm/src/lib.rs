--- conflicted
+++ resolved
@@ -86,11 +86,7 @@
 #[cfg(feature = "std")]
 use fp_evm::GenesisAccount;
 pub use fp_evm::{
-<<<<<<< HEAD
-	Account, CallInfo, CreateInfo, ExecutionInfo, FeeCalculator,
-=======
 	Account, CallInfo, CreateInfo, ExecutionInfo, FeeCalculator, InvalidEvmTransactionError,
->>>>>>> c2b56a8f
 	LinearCostPrecompile, Log, Precompile, PrecompileFailure, PrecompileHandle, PrecompileOutput,
 	PrecompileResult, PrecompileSet, Vicinity,
 };
@@ -698,11 +694,7 @@
 		}
 
 		<AccountCodes<T>>::remove(address);
-<<<<<<< HEAD
 		let _ = <AccountStorages<T>>::clear_prefix(address, u32::MAX, None);
-=======
-		let _ = <AccountStorages<T>>::remove_prefix(address, None);
->>>>>>> c2b56a8f
 	}
 
 	/// Create an account.
@@ -740,10 +732,11 @@
 		Self::account_basic_by_id(&account_id)
 	}
 
-	pub fn account_basic_by_id(account_id: &T::CrossAccountId) -> (Account, frame_support::weights::Weight) {
-		let nonce = frame_system::Pallet::<T>::account_nonce(account_id.as_sub());
+	/// Get the account basic in EVM format.
+	pub fn account_basic_from_sub(account_id: &T::AccountId) -> (Account, frame_support::weights::Weight) {
+		let nonce = frame_system::Pallet::<T>::account_nonce(account_id);
 		// keepalive `true` takes into account ExistentialDeposit as part of what's considered liquid balance.
-		let balance = T::Currency::reducible_balance(account_id.as_sub(), true);
+		let balance = T::Currency::reducible_balance(account_id, true);
 
 		(
 			Account {
@@ -752,6 +745,10 @@
 			},
 			T::DbWeight::get().reads(2),
 		)
+	}
+
+	pub fn account_basic_by_id(account_id: &T::CrossAccountId) -> (Account, frame_support::weights::Weight) {
+		Self::account_basic_from_sub(account_id.as_sub())
 	}
 
 	/// Get the author using the FindAuthor trait.
