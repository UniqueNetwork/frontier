--- conflicted
+++ resolved
@@ -118,6 +118,9 @@
 		/// EVM execution runner.
 		type Runner: Runner<Self>;
 
+		/// To intercept contracts being called from pallet. Used for implementing ethereum RFCs using substrate
+		/// pallets
+		type OnMethodCall: OnMethodCall<Self>;
 		/// To handle fee deduction for EVM transactions. An example is this pallet being used by `pallet_ethereum`
 		/// where the chain implementing `pallet_ethereum` should be able to configure what happens to the fees
 		/// Similar to `OnChargeTransaction` of `pallet_transaction_payment`
@@ -530,52 +533,6 @@
 
 static ISTANBUL_CONFIG: EvmConfig = EvmConfig::istanbul();
 
-<<<<<<< HEAD
-/// EVM module trait
-pub trait Config: frame_system::Config + pallet_timestamp::Config {
-	/// Calculator for current gas price.
-	type FeeCalculator: FeeCalculator;
-
-	/// Maps Ethereum gas to Substrate weight.
-	type GasWeightMapping: GasWeightMapping;
-
-	/// Allow the origin to call on behalf of given address.
-	type CallOrigin: EnsureAddressOrigin<Self::Origin>;
-	/// Allow the origin to withdraw on behalf of given address.
-	type WithdrawOrigin: EnsureAddressOrigin<Self::Origin, Success=Self::AccountId>;
-
-	/// Mapping from address to account id.
-	type AddressMapping: AddressMapping<Self::AccountId>;
-	/// Currency type for withdraw and balance storage.
-	type Currency: Currency<Self::AccountId>;
-
-	/// The overarching event type.
-	type Event: From<Event<Self>> + Into<<Self as frame_system::Config>::Event>;
-	/// Precompiles associated with this EVM engine.
-	type Precompiles: PrecompileSet;
-	/// Chain ID of EVM.
-	type ChainId: Get<u64>;
-	/// The block gas limit. Can be a simple constant, or an adjustment algorithm in another pallet.
-	type BlockGasLimit: Get<U256>;
-	/// EVM execution runner.
-	type Runner: Runner<Self>;
-
-	/// To intercept contracts being called from pallet. Used for implementing ethereum RFCs using substrate
-	/// pallets
-	type OnMethodCall: OnMethodCall<Self>;
-	/// To handle fee deduction for EVM transactions. An example is this pallet being used by `pallet_ethereum`
-	/// where the chain implementing `pallet_ethereum` should be able to configure what happens to the fees
-	/// Similar to `OnChargeTransaction` of `pallet_transaction_payment`
-	type OnChargeTransaction: OnChargeEVMTransaction<Self>;
-
-	/// EVM config used in the module.
-	fn config() -> &'static EvmConfig {
-		&ISTANBUL_CONFIG
-	}
-}
-
-=======
->>>>>>> 3c3f377a
 #[cfg(feature = "std")]
 #[derive(Clone, Eq, PartialEq, Encode, Decode, Debug, Serialize, Deserialize)]
 /// Account definition used for genesis block construction.
@@ -616,15 +573,11 @@
 
 	/// Remove an account.
 	pub fn remove_account(address: &H160) {
-<<<<<<< HEAD
 		if T::OnMethodCall::is_reserved(address) {
 			return;
 		}
 
-		if AccountCodes::contains_key(address) {
-=======
 		if <AccountCodes<T>>::contains_key(address) {
->>>>>>> 3c3f377a
 			let account_id = T::AddressMapping::into_account_id(*address);
 			let _ = frame_system::Pallet::<T>::dec_consumers(&account_id);
 		}
