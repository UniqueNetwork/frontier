--- conflicted
+++ resolved
@@ -10,12 +10,8 @@
 [dependencies]
 bn = { package = "substrate-bn", version = "0.6", default-features = false }
 
-<<<<<<< HEAD
-sp-core = { git = "https://github.com/paritytech/substrate", branch = "polkadot-v0.9.29", default-features = false, version = "6.0.0" }
-=======
 # Substrate
-sp-core = { version = "6.0.0", git = "https://github.com/paritytech/substrate", branch = "master", default-features = false }
->>>>>>> d2516b35
+sp-core = { version = "6.0.0", git = "https://github.com/paritytech/substrate", branch = "polkadot-v0.9.29", default-features = false }
 
 # Frontier
 fp-evm = { version = "3.0.0-dev", path = "../../../../primitives/evm", default-features = false }
@@ -25,13 +21,9 @@
 
 [features]
 default = ["std"]
-<<<<<<< HEAD
-std = ["sp-core/std", "fp-evm/std"]
-=======
 std = [
 	# Substrate
 	"sp-core/std",
 	# Frontier
 	"fp-evm/std",
-]
->>>>>>> d2516b35
+]