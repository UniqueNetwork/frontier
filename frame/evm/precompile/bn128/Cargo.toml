--- conflicted
+++ resolved
@@ -11,18 +11,12 @@
 [dependencies]
 sp-core = { version = "3.0.0", default-features = false, git = "https://github.com/paritytech/substrate.git", branch = "frontier" }
 sp-io = { version = "3.0.0", default-features = false, git = "https://github.com/paritytech/substrate.git", branch = "frontier" }
-<<<<<<< HEAD
-fp-evm = { version = "1.0.0", default-features = false, path = "../../../../primitives/evm" }
+fp-evm = { version = "1.0.1-dev", default-features = false, path = "../../../../primitives/evm" }
 evm = { version = "0.26.0", default-features = false, features = ["with-codec"], git = "https://github.com/usetech-llc/evm.git", branch = "precompile-output" }
-bn = { package = "substrate-bn", version = "0.5", default-features = false }
-=======
-fp-evm = { version = "1.0.1-dev", default-features = false, path = "../../../../primitives/evm" }
-evm = { version = "0.25.0", default-features = false, features = ["with-codec"] }
 bn = { package = "substrate-bn", version = "0.6", default-features = false }
 
 [dev-dependencies]
 pallet-evm-test-vector-support = { version = "1.0.0-dev", path = "../../test-vector-support" }
->>>>>>> 3c3f377a
 
 [features]
 default = ["std"]
