// SPDX-License-Identifier: Apache-2.0
// This file is part of Frontier.
//
// Copyright (c) 2020 Parity Technologies (UK) Ltd.
//
// Licensed under the Apache License, Version 2.0 (the "License");
// you may not use this file except in compliance with the License.
// You may obtain a copy of the License at
//
// 	http://www.apache.org/licenses/LICENSE-2.0
//
// Unless required by applicable law or agreed to in writing, software
// distributed under the License is distributed on an "AS IS" BASIS,
// WITHOUT WARRANTIES OR CONDITIONS OF ANY KIND, either express or implied.
// See the License for the specific language governing permissions and
// limitations under the License.

#![cfg_attr(not(feature = "std"), no_std)]

extern crate alloc;

use alloc::vec::Vec;
<<<<<<< HEAD

use fp_evm::{Context, ExitError, ExitSucceed, Precompile, PrecompileOutput, PrecompileResult};
=======
use fp_evm::{
	Context, ExitError, ExitSucceed, Precompile, PrecompileFailure, PrecompileOutput,
	PrecompileResult,
};
>>>>>>> 8a93fdc6
use sp_core::U256;

fn read_fr(input: &[u8], start_inx: usize) -> Result<bn::Fr, PrecompileFailure> {
	if input.len() < start_inx + 32 {
		return Err(PrecompileFailure::Error {
			exit_status: ExitError::Other("Input not long enough".into()),
		});
	}

	bn::Fr::from_slice(&input[start_inx..(start_inx + 32)]).map_err(|_| PrecompileFailure::Error {
		exit_status: ExitError::Other("Invalid field element".into()),
	})
}

fn read_point(input: &[u8], start_inx: usize) -> Result<bn::G1, PrecompileFailure> {
	use bn::{AffineG1, Fq, Group, G1};

	if input.len() < start_inx + 64 {
		return Err(PrecompileFailure::Error {
			exit_status: ExitError::Other("Input not long enough".into()),
		});
	}

	let px = Fq::from_slice(&input[start_inx..(start_inx + 32)]).map_err(|_| {
		PrecompileFailure::Error {
			exit_status: ExitError::Other("Invalid point x coordinate".into()),
		}
	})?;
	let py = Fq::from_slice(&input[(start_inx + 32)..(start_inx + 64)]).map_err(|_| {
		PrecompileFailure::Error {
			exit_status: ExitError::Other("Invalid point y coordinate".into()),
		}
	})?;
	Ok(if px == Fq::zero() && py == Fq::zero() {
		G1::zero()
	} else {
		AffineG1::new(px, py)
			.map_err(|_| PrecompileFailure::Error {
				exit_status: ExitError::Other("Invalid curve point".into()),
			})?
			.into()
	})
}

/// The Bn128Add builtin
pub struct Bn128Add;

impl Bn128Add {
	const GAS_COST: u64 = 150; // https://eips.ethereum.org/EIPS/eip-1108
}

impl Precompile for Bn128Add {
	fn execute(
		input: &[u8],
		_target_gas: Option<u64>,
		_context: &Context,
		_is_static: bool,
	) -> PrecompileResult {
		use bn::AffineG1;

		let p1 = read_point(input, 0)?;
		let p2 = read_point(input, 64)?;

		let mut buf = [0u8; 64];
		if let Some(sum) = AffineG1::from_jacobian(p1 + p2) {
			// point not at infinity
			sum.x()
				.to_big_endian(&mut buf[0..32])
				.map_err(|_| PrecompileFailure::Error {
					exit_status: ExitError::Other(
						"Cannot fail since 0..32 is 32-byte length".into(),
					),
				})?;
			sum.y()
				.to_big_endian(&mut buf[32..64])
				.map_err(|_| PrecompileFailure::Error {
					exit_status: ExitError::Other(
						"Cannot fail since 32..64 is 32-byte length".into(),
					),
				})?;
		}

		Ok(PrecompileOutput {
			exit_status: ExitSucceed::Returned,
			cost: Bn128Add::GAS_COST,
			output: buf.to_vec(),
			logs: Default::default(),
		})
	}
}

/// The Bn128Mul builtin
pub struct Bn128Mul;

impl Bn128Mul {
	const GAS_COST: u64 = 6_000; // https://eips.ethereum.org/EIPS/eip-1108
}

impl Precompile for Bn128Mul {
	fn execute(
		input: &[u8],
		_target_gas: Option<u64>,
		_context: &Context,
		_is_static: bool,
	) -> PrecompileResult {
		use bn::AffineG1;

		let p = read_point(input, 0)?;
		let fr = read_fr(input, 64)?;

		let mut buf = [0u8; 64];
		if let Some(sum) = AffineG1::from_jacobian(p * fr) {
			// point not at infinity
			sum.x()
				.to_big_endian(&mut buf[0..32])
				.map_err(|_| PrecompileFailure::Error {
					exit_status: ExitError::Other(
						"Cannot fail since 0..32 is 32-byte length".into(),
					),
				})?;
			sum.y()
				.to_big_endian(&mut buf[32..64])
				.map_err(|_| PrecompileFailure::Error {
					exit_status: ExitError::Other(
						"Cannot fail since 32..64 is 32-byte length".into(),
					),
				})?;
		}

		Ok(PrecompileOutput {
			exit_status: ExitSucceed::Returned,
			cost: Bn128Mul::GAS_COST,
			output: buf.to_vec(),
			logs: Default::default(),
		})
	}
}

/// The Bn128Pairing builtin
pub struct Bn128Pairing;

impl Bn128Pairing {
	// https://eips.ethereum.org/EIPS/eip-1108
	const BASE_GAS_COST: u64 = 45_000;
	const GAS_COST_PER_PAIRING: u64 = 34_000;
}

impl Precompile for Bn128Pairing {
	fn execute(
		input: &[u8],
		target_gas: Option<u64>,
		_context: &Context,
		_is_static: bool,
	) -> PrecompileResult {
		use bn::{pairing_batch, AffineG1, AffineG2, Fq, Fq2, Group, Gt, G1, G2};

		let (ret_val, gas_cost) = if input.is_empty() {
			(U256::one(), Bn128Pairing::BASE_GAS_COST)
		} else {
			// (a, b_a, b_b - each 64-byte affine coordinates)
			let elements = input.len() / 192;

			let gas_cost: u64 = Bn128Pairing::BASE_GAS_COST
				+ (elements as u64 * Bn128Pairing::GAS_COST_PER_PAIRING);
			if let Some(gas_left) = target_gas {
				if gas_left < gas_cost {
<<<<<<< HEAD
					return Err(ExitError::OutOfGas.into());
=======
					return Err(PrecompileFailure::Error {
						exit_status: ExitError::OutOfGas,
					});
>>>>>>> 8a93fdc6
				}
			}

			let mut vals = Vec::new();
			for idx in 0..elements {
				let a_x = Fq::from_slice(&input[idx * 192..idx * 192 + 32]).map_err(|_| {
					PrecompileFailure::Error {
						exit_status: ExitError::Other("Invalid a argument x coordinate".into()),
					}
				})?;

				let a_y = Fq::from_slice(&input[idx * 192 + 32..idx * 192 + 64]).map_err(|_| {
					PrecompileFailure::Error {
						exit_status: ExitError::Other("Invalid a argument y coordinate".into()),
					}
				})?;

				let b_a_y =
					Fq::from_slice(&input[idx * 192 + 64..idx * 192 + 96]).map_err(|_| {
						PrecompileFailure::Error {
							exit_status: ExitError::Other(
								"Invalid b argument imaginary coeff x coordinate".into(),
							),
						}
					})?;

				let b_a_x =
					Fq::from_slice(&input[idx * 192 + 96..idx * 192 + 128]).map_err(|_| {
						PrecompileFailure::Error {
							exit_status: ExitError::Other(
								"Invalid b argument imaginary coeff y coordinate".into(),
							),
						}
					})?;

				let b_b_y =
					Fq::from_slice(&input[idx * 192 + 128..idx * 192 + 160]).map_err(|_| {
						PrecompileFailure::Error {
							exit_status: ExitError::Other(
								"Invalid b argument real coeff x coordinate".into(),
							),
						}
					})?;

				let b_b_x =
					Fq::from_slice(&input[idx * 192 + 160..idx * 192 + 192]).map_err(|_| {
						PrecompileFailure::Error {
							exit_status: ExitError::Other(
								"Invalid b argument real coeff y coordinate".into(),
							),
						}
					})?;

				let b_a = Fq2::new(b_a_x, b_a_y);
				let b_b = Fq2::new(b_b_x, b_b_y);
				let b = if b_a.is_zero() && b_b.is_zero() {
					G2::zero()
				} else {
					G2::from(
						AffineG2::new(b_a, b_b).map_err(|_| PrecompileFailure::Error {
							exit_status: ExitError::Other(
								"Invalid b argument - not on curve".into(),
							),
						})?,
					)
				};
				let a = if a_x.is_zero() && a_y.is_zero() {
					G1::zero()
				} else {
					G1::from(
						AffineG1::new(a_x, a_y).map_err(|_| PrecompileFailure::Error {
							exit_status: ExitError::Other(
								"Invalid a argument - not on curve".into(),
							),
						})?,
					)
				};
				vals.push((a, b));
			}

			let mul = pairing_batch(&vals);

			if mul == Gt::one() {
				(U256::one(), gas_cost)
			} else {
				(U256::zero(), gas_cost)
			}
		};

		let mut buf = [0u8; 32];
		ret_val.to_big_endian(&mut buf);

		Ok(PrecompileOutput {
			exit_status: ExitSucceed::Returned,
			cost: gas_cost,
			output: buf.to_vec(),
			logs: Default::default(),
		})
	}
}

#[cfg(test)]
mod tests {
	use super::*;
	use pallet_evm_test_vector_support::test_precompile_test_vectors;

	#[test]
	fn process_consensus_tests_for_add() -> std::result::Result<(), String> {
		test_precompile_test_vectors::<Bn128Add>("../testdata/common_bnadd.json")?;
		Ok(())
	}

	#[test]
	fn process_consensus_tests_for_mul() -> std::result::Result<(), String> {
		test_precompile_test_vectors::<Bn128Mul>("../testdata/common_bnmul.json")?;
		Ok(())
	}

	#[test]
	fn process_consensus_tests_for_pair() -> std::result::Result<(), String> {
		test_precompile_test_vectors::<Bn128Pairing>("../testdata/common_bnpair.json")?;
		Ok(())
	}
}<|MERGE_RESOLUTION|>--- conflicted
+++ resolved
@@ -20,15 +20,11 @@
 extern crate alloc;
 
 use alloc::vec::Vec;
-<<<<<<< HEAD
-
-use fp_evm::{Context, ExitError, ExitSucceed, Precompile, PrecompileOutput, PrecompileResult};
-=======
+
 use fp_evm::{
 	Context, ExitError, ExitSucceed, Precompile, PrecompileFailure, PrecompileOutput,
 	PrecompileResult,
 };
->>>>>>> 8a93fdc6
 use sp_core::U256;
 
 fn read_fr(input: &[u8], start_inx: usize) -> Result<bn::Fr, PrecompileFailure> {
@@ -195,13 +191,7 @@
 				+ (elements as u64 * Bn128Pairing::GAS_COST_PER_PAIRING);
 			if let Some(gas_left) = target_gas {
 				if gas_left < gas_cost {
-<<<<<<< HEAD
 					return Err(ExitError::OutOfGas.into());
-=======
-					return Err(PrecompileFailure::Error {
-						exit_status: ExitError::OutOfGas,
-					});
->>>>>>> 8a93fdc6
 				}
 			}
 
