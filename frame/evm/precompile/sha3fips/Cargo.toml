[package]
name = "pallet-evm-precompile-sha3fips"
version = "2.0.0-dev"
authors = ["Parity Technologies <admin@parity.io>", "Drew Stone <drew@commonwealth.im>"]
edition = "2018"
license = "Apache-2.0"
homepage = "https://substrate.io"
repository = "https://github.com/paritytech/frontier/"
description = "SHA3 FIPS202 precompile for EVM pallet."

[dependencies]
sp-core = { version = "4.0.0-dev", default-features = false, git = "https://github.com/paritytech/substrate.git", branch = "polkadot-v0.9.12" }
sp-io = { version = "4.0.0-dev", default-features = false, git = "https://github.com/paritytech/substrate.git", branch = "polkadot-v0.9.12" }
fp-evm = { version = "3.0.0-dev", default-features = false, path = "../../../../primitives/evm" }
<<<<<<< HEAD
evm = { version = "0.30.0", default-features = false, features = ["with-codec"], git = "https://github.com/uniquenetwork/evm.git", branch = "precompile-output-parachain" }
=======
>>>>>>> 4dafbaf5
tiny-keccak = { version = "2.0", features = ["fips202"] }

[features]
default = ["std"]
std = [
	"sp-core/std",
	"sp-io/std",
	"fp-evm/std",
]<|MERGE_RESOLUTION|>--- conflicted
+++ resolved
@@ -12,10 +12,6 @@
 sp-core = { version = "4.0.0-dev", default-features = false, git = "https://github.com/paritytech/substrate.git", branch = "polkadot-v0.9.12" }
 sp-io = { version = "4.0.0-dev", default-features = false, git = "https://github.com/paritytech/substrate.git", branch = "polkadot-v0.9.12" }
 fp-evm = { version = "3.0.0-dev", default-features = false, path = "../../../../primitives/evm" }
-<<<<<<< HEAD
-evm = { version = "0.30.0", default-features = false, features = ["with-codec"], git = "https://github.com/uniquenetwork/evm.git", branch = "precompile-output-parachain" }
-=======
->>>>>>> 4dafbaf5
 tiny-keccak = { version = "2.0", features = ["fips202"] }
 
 [features]
