[package]
name = "pallet-evm-precompile-dispatch"
version = "2.0.0-dev"
authors = ["Parity Technologies <admin@parity.io>"]
edition = "2018"
license = "Apache-2.0"
homepage = "https://substrate.dev"
repository = "https://github.com/paritytech/frontier/"
description = "DISPATCH precompiles for EVM pallet."

[dependencies]
<<<<<<< HEAD
sp-core = { version = "3.0.0", default-features = false, git = "https://github.com/paritytech/substrate.git", branch = "polkadot-v0.9.8" }
sp-io = { version = "3.0.0", default-features = false, git = "https://github.com/paritytech/substrate.git", branch = "polkadot-v0.9.8" }
frame-support = { version = "3.0.0", default-features = false, git = "https://github.com/paritytech/substrate.git", branch = "polkadot-v0.9.8" }
pallet-evm = { version = "5.0.0-dev", default-features = false, path = "../.." }
fp-evm = { version = "2.0.0-dev", default-features = false, path = "../../../../primitives/evm" }
evm = { version = "0.27.0", default-features = false, features = ["with-codec"], git = "https://github.com/uniquenetwork/evm.git", branch = "precompile-output-parachain" }
=======
sp-core = { version = "4.0.0-dev", default-features = false, git = "https://github.com/paritytech/substrate" }
sp-io = { version = "4.0.0-dev", default-features = false, git = "https://github.com/paritytech/substrate" }
frame-support = { version = "4.0.0-dev", default-features = false, git = "https://github.com/paritytech/substrate" }
pallet-evm = { version = "6.0.0-dev", default-features = false, path = "../.." }
fp-evm = { version = "3.0.0-dev", default-features = false, path = "../../../../primitives/evm" }
evm = { version = "0.30.0", default-features = false, features = ["with-codec"] }
>>>>>>> 0b962f21
codec = { package = "parity-scale-codec", version = "2.0.0", default-features = false }

[features]
default = ["std"]
std = [
	"sp-core/std",
	"sp-io/std",
	"frame-support/std",
	"pallet-evm/std",
	"fp-evm/std",
	"evm/std",
	"codec/std",
]<|MERGE_RESOLUTION|>--- conflicted
+++ resolved
@@ -9,21 +9,12 @@
 description = "DISPATCH precompiles for EVM pallet."
 
 [dependencies]
-<<<<<<< HEAD
 sp-core = { version = "3.0.0", default-features = false, git = "https://github.com/paritytech/substrate.git", branch = "polkadot-v0.9.8" }
 sp-io = { version = "3.0.0", default-features = false, git = "https://github.com/paritytech/substrate.git", branch = "polkadot-v0.9.8" }
 frame-support = { version = "3.0.0", default-features = false, git = "https://github.com/paritytech/substrate.git", branch = "polkadot-v0.9.8" }
-pallet-evm = { version = "5.0.0-dev", default-features = false, path = "../.." }
-fp-evm = { version = "2.0.0-dev", default-features = false, path = "../../../../primitives/evm" }
-evm = { version = "0.27.0", default-features = false, features = ["with-codec"], git = "https://github.com/uniquenetwork/evm.git", branch = "precompile-output-parachain" }
-=======
-sp-core = { version = "4.0.0-dev", default-features = false, git = "https://github.com/paritytech/substrate" }
-sp-io = { version = "4.0.0-dev", default-features = false, git = "https://github.com/paritytech/substrate" }
-frame-support = { version = "4.0.0-dev", default-features = false, git = "https://github.com/paritytech/substrate" }
 pallet-evm = { version = "6.0.0-dev", default-features = false, path = "../.." }
 fp-evm = { version = "3.0.0-dev", default-features = false, path = "../../../../primitives/evm" }
-evm = { version = "0.30.0", default-features = false, features = ["with-codec"] }
->>>>>>> 0b962f21
+evm = { version = "0.30.0", default-features = false, features = ["with-codec"], git = "https://github.com/uniquenetwork/evm.git", branch = "precompile-output-parachain" }
 codec = { package = "parity-scale-codec", version = "2.0.0", default-features = false }
 
 [features]
