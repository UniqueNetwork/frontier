[package]
name = "pallet-evm-precompile-dispatch"
version = "2.0.0-dev"
authors = ["Parity Technologies <admin@parity.io>"]
edition = "2018"
license = "Apache-2.0"
homepage = "https://substrate.dev"
repository = "https://github.com/paritytech/frontier/"
description = "DISPATCH precompiles for EVM pallet."

[dependencies]
sp-core = { version = "3.0.0", default-features = false, git = "https://github.com/paritytech/substrate.git", branch = "frontier" }
sp-io = { version = "3.0.0", default-features = false, git = "https://github.com/paritytech/substrate.git", branch = "frontier" }
frame-support = { version = "3.0.0", default-features = false, git = "https://github.com/paritytech/substrate.git", branch = "frontier" }
<<<<<<< HEAD
pallet-evm = { version = "3.0.1-dev", default-features = false, path = "../.." }
fp-evm = { version = "1.0.1-dev", default-features = false, path = "../../../../primitives/evm" }
evm = { version = "0.26.0", default-features = false, features = ["with-codec"], git = "https://github.com/usetech-llc/evm.git", branch = "precompile-output" }
=======
pallet-evm = { version = "4.0.0-dev", default-features = false, path = "../.." }
fp-evm = { version = "2.0.0-dev", default-features = false, path = "../../../../primitives/evm" }
evm = { version = "0.27.0", default-features = false, features = ["with-codec"] }
>>>>>>> 6e2e9083
codec = { package = "parity-scale-codec", version = "2.0.0", default-features = false }

[features]
default = ["std"]
std = [
	"sp-core/std",
	"sp-io/std",
	"frame-support/std",
	"pallet-evm/std",
	"fp-evm/std",
	"evm/std",
	"codec/std",
]<|MERGE_RESOLUTION|>--- conflicted
+++ resolved
@@ -12,15 +12,9 @@
 sp-core = { version = "3.0.0", default-features = false, git = "https://github.com/paritytech/substrate.git", branch = "frontier" }
 sp-io = { version = "3.0.0", default-features = false, git = "https://github.com/paritytech/substrate.git", branch = "frontier" }
 frame-support = { version = "3.0.0", default-features = false, git = "https://github.com/paritytech/substrate.git", branch = "frontier" }
-<<<<<<< HEAD
-pallet-evm = { version = "3.0.1-dev", default-features = false, path = "../.." }
-fp-evm = { version = "1.0.1-dev", default-features = false, path = "../../../../primitives/evm" }
-evm = { version = "0.26.0", default-features = false, features = ["with-codec"], git = "https://github.com/usetech-llc/evm.git", branch = "precompile-output" }
-=======
 pallet-evm = { version = "4.0.0-dev", default-features = false, path = "../.." }
 fp-evm = { version = "2.0.0-dev", default-features = false, path = "../../../../primitives/evm" }
-evm = { version = "0.27.0", default-features = false, features = ["with-codec"] }
->>>>>>> 6e2e9083
+evm = { version = "0.26.0", default-features = false, features = ["with-codec"], git = "https://github.com/usetech-llc/evm.git", branch = "precompile-output" }
 codec = { package = "parity-scale-codec", version = "2.0.0", default-features = false }
 
 [features]
