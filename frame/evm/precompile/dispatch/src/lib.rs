--- conflicted
+++ resolved
@@ -31,14 +31,9 @@
 	PrecompileResult,
 };
 use frame_support::{
-<<<<<<< HEAD
-	codec::Decode,
-	dispatch::{DispatchClass, Dispatchable, GetDispatchInfo, Pays, PostDispatchInfo},
-=======
 	codec::{Decode, DecodeLimit as _},
 	dispatch::{DispatchClass, Dispatchable, GetDispatchInfo, Pays, PostDispatchInfo},
 	traits::{ConstU32, Get},
->>>>>>> ce45aff1
 };
 use pallet_evm::{AddressMapping, GasWeightMapping};
 
@@ -54,26 +49,17 @@
 	T: pallet_evm::Config,
 	T::RuntimeCall: Dispatchable<PostInfo = PostDispatchInfo> + GetDispatchInfo + Decode,
 	<T::RuntimeCall as Dispatchable>::RuntimeOrigin: From<Option<T::AccountId>>,
-<<<<<<< HEAD
-=======
 	DecodeLimit: Get<u32>,
->>>>>>> ce45aff1
 {
 	fn execute(handle: &mut impl PrecompileHandle) -> PrecompileResult {
 		let input = handle.input();
 		let target_gas = handle.gas_limit();
 		let context = handle.context();
 
-<<<<<<< HEAD
-		let call = T::RuntimeCall::decode(&mut &*input).map_err(|_| PrecompileFailure::Error {
-			exit_status: ExitError::Other("decode failed".into()),
-		})?;
-=======
 		let call = T::RuntimeCall::decode_with_depth_limit(DecodeLimit::get(), &mut &*input)
 			.map_err(|_| PrecompileFailure::Error {
 				exit_status: ExitError::Other("decode failed".into()),
 			})?;
->>>>>>> ce45aff1
 		let info = call.get_dispatch_info();
 
 		let valid_call = info.pays_fee == Pays::Yes && info.class == DispatchClass::Normal;
@@ -82,12 +68,8 @@
 		}
 
 		if let Some(gas) = target_gas {
-<<<<<<< HEAD
-			let valid_weight = info.weight.all_lt(T::GasWeightMapping::gas_to_weight(gas));
-=======
 			let valid_weight =
 				info.weight.ref_time() <= T::GasWeightMapping::gas_to_weight(gas, false).ref_time();
->>>>>>> ce45aff1
 			if !valid_weight {
 				return Err(ExitError::OutOfGas.into());
 			}
