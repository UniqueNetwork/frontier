[package]
name = "pallet-evm-precompile-simple"
version = "2.0.0-dev"
authors = ["Parity Technologies <admin@parity.io>"]
edition = "2018"
license = "Apache-2.0"
homepage = "https://substrate.dev"
repository = "https://github.com/paritytech/frontier/"
description = "Simple precompiles for EVM pallet."

[dependencies]
sp-core = { version = "3.0.0", default-features = false, git = "https://github.com/paritytech/substrate.git", branch = "frontier" }
sp-io = { version = "3.0.0", default-features = false, git = "https://github.com/paritytech/substrate.git", branch = "frontier" }
<<<<<<< HEAD
fp-evm = { version = "1.0.1-dev", default-features = false, path = "../../../../primitives/evm" }
evm = { version = "0.26.0", default-features = false, features = ["with-codec"], git = "https://github.com/usetech-llc/evm.git", branch = "precompile-output" }
=======
fp-evm = { version = "2.0.0-dev", default-features = false, path = "../../../../primitives/evm" }
evm = { version = "0.27.0", default-features = false, features = ["with-codec"] }
>>>>>>> 6e2e9083
ripemd160 = { version = "0.9", default-features = false }

[dev-dependencies]
pallet-evm-test-vector-support = { version = "1.0.0-dev", path = "../../test-vector-support" }

[features]
default = ["std"]
std = [
	"sp-core/std",
	"sp-io/std",
	"fp-evm/std",
	"evm/std",
	"ripemd160/std",
]<|MERGE_RESOLUTION|>--- conflicted
+++ resolved
@@ -11,13 +11,8 @@
 [dependencies]
 sp-core = { version = "3.0.0", default-features = false, git = "https://github.com/paritytech/substrate.git", branch = "frontier" }
 sp-io = { version = "3.0.0", default-features = false, git = "https://github.com/paritytech/substrate.git", branch = "frontier" }
-<<<<<<< HEAD
-fp-evm = { version = "1.0.1-dev", default-features = false, path = "../../../../primitives/evm" }
+fp-evm = { version = "2.0.0-dev", default-features = false, path = "../../../../primitives/evm" }
 evm = { version = "0.26.0", default-features = false, features = ["with-codec"], git = "https://github.com/usetech-llc/evm.git", branch = "precompile-output" }
-=======
-fp-evm = { version = "2.0.0-dev", default-features = false, path = "../../../../primitives/evm" }
-evm = { version = "0.27.0", default-features = false, features = ["with-codec"] }
->>>>>>> 6e2e9083
 ripemd160 = { version = "0.9", default-features = false }
 
 [dev-dependencies]
