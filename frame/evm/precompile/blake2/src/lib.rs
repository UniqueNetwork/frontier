// SPDX-License-Identifier: Apache-2.0
// This file is part of Frontier.
//
// Copyright (c) 2020-2022 Parity Technologies (UK) Ltd.
//
// Licensed under the Apache License, Version 2.0 (the "License");
// you may not use this file except in compliance with the License.
// You may obtain a copy of the License at
//
// 	http://www.apache.org/licenses/LICENSE-2.0
//
// Unless required by applicable law or agreed to in writing, software
// distributed under the License is distributed on an "AS IS" BASIS,
// WITHOUT WARRANTIES OR CONDITIONS OF ANY KIND, either express or implied.
// See the License for the specific language governing permissions and
// limitations under the License.

#![cfg_attr(not(feature = "std"), no_std)]

extern crate alloc;

mod eip_152;

<<<<<<< HEAD
use core::mem::size_of;
use fp_evm::{Context, ExitError, ExitSucceed, Precompile, PrecompileOutput, PrecompileResult};
=======
use fp_evm::{
	ExitError, ExitSucceed, Precompile, PrecompileFailure, PrecompileHandle, PrecompileOutput,
	PrecompileResult,
};
>>>>>>> 857c40b1

pub struct Blake2F;

impl Blake2F {
	const GAS_COST_PER_ROUND: u64 = 1; // https://eips.ethereum.org/EIPS/eip-152#gas-costs-and-benchmarks
}

impl Precompile for Blake2F {
	/// Format of `input`:
	/// [4 bytes for rounds][64 bytes for h][128 bytes for m][8 bytes for t_0][8 bytes for t_1][1 byte for f]
	fn execute(handle: &mut impl PrecompileHandle) -> PrecompileResult {
		const BLAKE2_F_ARG_LEN: usize = 213;

		let input = handle.input();
		let target_gas = handle.gas_limit();

		if input.len() != BLAKE2_F_ARG_LEN {
			return Err(ExitError::Other(
				"input length for Blake2 F precompile should be exactly 213 bytes".into(),
			)
			.into());
		}

		let mut rounds_buf: [u8; 4] = [0; 4];
		rounds_buf.copy_from_slice(&input[0..4]);
		let rounds: u32 = u32::from_be_bytes(rounds_buf);

		let gas_cost: u64 = (rounds as u64) * Blake2F::GAS_COST_PER_ROUND;
		if let Some(gas_left) = target_gas {
			if gas_left < gas_cost {
				return Err(ExitError::OutOfGas.into());
			}
		}

		handle.record_cost(gas_cost)?;
		let input = handle.input();

		// we use from_le_bytes below to effectively swap byte order to LE if architecture is BE

		let mut h_buf: [u8; 64] = [0; 64];
		h_buf.copy_from_slice(&input[4..68]);
		let mut h = [0u64; 8];
		let mut ctr = 0;
		for state_word in &mut h {
			let mut temp: [u8; 8] = Default::default();
			temp.copy_from_slice(&h_buf[(ctr * 8)..(ctr + 1) * 8]);
			*state_word = u64::from_le_bytes(temp);
			ctr += 1;
		}

		let mut m_buf: [u8; 128] = [0; 128];
		m_buf.copy_from_slice(&input[68..196]);
		let mut m = [0u64; 16];
		ctr = 0;
		for msg_word in &mut m {
			let mut temp: [u8; 8] = Default::default();
			temp.copy_from_slice(&m_buf[(ctr * 8)..(ctr + 1) * 8]);
			*msg_word = u64::from_le_bytes(temp);
			ctr += 1;
		}

		let mut t_0_buf: [u8; 8] = [0; 8];
		t_0_buf.copy_from_slice(&input[196..204]);
		let t_0 = u64::from_le_bytes(t_0_buf);

		let mut t_1_buf: [u8; 8] = [0; 8];
		t_1_buf.copy_from_slice(&input[204..212]);
		let t_1 = u64::from_le_bytes(t_1_buf);

		let f = if input[212] == 1 {
			true
		} else if input[212] == 0 {
			false
		} else {
			return Err(ExitError::Other("incorrect final block indicator flag".into()).into());
		};

		crate::eip_152::compress(&mut h, m, [t_0, t_1], f, rounds as usize);

		let mut output_buf = [0u8; u64::BITS as usize];
		for (i, state_word) in h.iter().enumerate() {
			output_buf[i * 8..(i + 1) * 8].copy_from_slice(&state_word.to_le_bytes());
		}

		Ok(PrecompileOutput {
			exit_status: ExitSucceed::Returned,
			output: output_buf.to_vec(),
		})
	}
}

#[cfg(test)]
mod tests {
	use super::*;
	use pallet_evm_test_vector_support::test_precompile_test_vectors;

	#[test]
	fn process_consensus_tests() -> Result<(), String> {
		test_precompile_test_vectors::<Blake2F>("../testdata/blake2F.json")?;
		Ok(())
	}
}<|MERGE_RESOLUTION|>--- conflicted
+++ resolved
@@ -21,15 +21,10 @@
 
 mod eip_152;
 
-<<<<<<< HEAD
-use core::mem::size_of;
-use fp_evm::{Context, ExitError, ExitSucceed, Precompile, PrecompileOutput, PrecompileResult};
-=======
 use fp_evm::{
-	ExitError, ExitSucceed, Precompile, PrecompileFailure, PrecompileHandle, PrecompileOutput,
+	ExitError, ExitSucceed, Precompile, PrecompileHandle, PrecompileOutput,
 	PrecompileResult,
 };
->>>>>>> 857c40b1
 
 pub struct Blake2F;
 
