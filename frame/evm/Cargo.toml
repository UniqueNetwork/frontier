[package]
name = "pallet-evm"
version = "4.0.0-dev"
authors = ["Parity Technologies <admin@parity.io>"]
edition = "2018"
license = "Apache-2.0"
homepage = "https://substrate.dev"
repository = "https://github.com/paritytech/frontier/"
description = "FRAME EVM contracts pallet"
readme = "README.md"

[package.metadata.docs.rs]
targets = ["x86_64-unknown-linux-gnu"]

[dependencies]
serde = { version = "1.0.101", optional = true, features = ["derive"] }
codec = { package = "parity-scale-codec", version = "2.0.0", default-features = false }
frame-support = { version = "3.0.0", default-features = false, git = "https://github.com/paritytech/substrate.git", branch = "frontier" }
frame-system = { version = "3.0.0", default-features = false, git = "https://github.com/paritytech/substrate.git", branch = "frontier" }
pallet-timestamp = { version = "3.0.0", default-features = false, git = "https://github.com/paritytech/substrate.git", branch = "frontier" }
pallet-balances = { version = "3.0.0", default-features = false, git = "https://github.com/paritytech/substrate.git", branch = "frontier" }
sp-core = { version = "3.0.0", default-features = false, git = "https://github.com/paritytech/substrate.git", branch = "frontier" }
sp-runtime = { version = "3.0.0", default-features = false, git = "https://github.com/paritytech/substrate.git", branch = "frontier" }
sp-std = { version = "3.0.0", default-features = false, git = "https://github.com/paritytech/substrate.git", branch = "frontier" }
sp-io = { version = "3.0.0", default-features = false, git = "https://github.com/paritytech/substrate.git", branch = "frontier" }
fp-evm = { version = "2.0.0", default-features = false, path = "../../primitives/evm" }
primitive-types = { version = "0.9.0", default-features = false, features = ["rlp", "byteorder"] }
rlp = { version = "0.5", default-features = false }
<<<<<<< HEAD
evm = { version = "0.26.0", default-features = false, features = ["with-codec"], git = "https://github.com/usetech-llc/evm.git", branch = "precompile-output" }
evm-runtime = { version = "0.26.0", default-features = false, git = "https://github.com/usetech-llc/evm.git", branch = "precompile-output" }
evm-gasometer = { version = "0.26.0", default-features = false, git = "https://github.com/usetech-llc/evm.git", branch = "precompile-output" }
=======
evm = { version = "0.27.0", default-features = false, features = ["with-codec"] }
evm-runtime = { version = "0.27.0", default-features = false }
evm-gasometer = { version = "0.27.0", default-features = false }
>>>>>>> 6e2e9083
sha3 = { version = "0.8", default-features = false }
log = { version = "0.4", default-features = false }
impl-trait-for-tuples = "0.2.1"

[features]
default = ["std"]
std = [
	"serde",
	"codec/std",
	"sp-core/std",
	"sp-runtime/std",
	"frame-support/std",
	"frame-system/std",
	"pallet-balances/std",
	"sp-io/std",
	"sp-std/std",
	"fp-evm/std",
	"sha3/std",
	"rlp/std",
	"primitive-types/std",
	"evm/std",
	"evm/with-serde",
	"evm-runtime/std",
	"evm-gasometer/std",
	"pallet-timestamp/std",
	"log/std",
]<|MERGE_RESOLUTION|>--- conflicted
+++ resolved
@@ -26,15 +26,9 @@
 fp-evm = { version = "2.0.0", default-features = false, path = "../../primitives/evm" }
 primitive-types = { version = "0.9.0", default-features = false, features = ["rlp", "byteorder"] }
 rlp = { version = "0.5", default-features = false }
-<<<<<<< HEAD
 evm = { version = "0.26.0", default-features = false, features = ["with-codec"], git = "https://github.com/usetech-llc/evm.git", branch = "precompile-output" }
 evm-runtime = { version = "0.26.0", default-features = false, git = "https://github.com/usetech-llc/evm.git", branch = "precompile-output" }
 evm-gasometer = { version = "0.26.0", default-features = false, git = "https://github.com/usetech-llc/evm.git", branch = "precompile-output" }
-=======
-evm = { version = "0.27.0", default-features = false, features = ["with-codec"] }
-evm-runtime = { version = "0.27.0", default-features = false }
-evm-gasometer = { version = "0.27.0", default-features = false }
->>>>>>> 6e2e9083
 sha3 = { version = "0.8", default-features = false }
 log = { version = "0.4", default-features = false }
 impl-trait-for-tuples = "0.2.1"
