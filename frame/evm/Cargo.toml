--- conflicted
+++ resolved
@@ -13,38 +13,6 @@
 targets = ["x86_64-unknown-linux-gnu"]
 
 [dependencies]
-<<<<<<< HEAD
-serde = { version = "1.0.101", optional = true, features = ["derive"] }
-codec = { package = "parity-scale-codec", version = "3.1.2", default-features = false }
-scale-info = { version = "2.0.1", default-features = false, features = [
-	"derive",
-] }
-frame-support = { default-features = false, git = "https://github.com/paritytech/substrate.git", branch = "polkadot-v0.9.18" }
-frame-system = { default-features = false, git = "https://github.com/paritytech/substrate.git", branch = "polkadot-v0.9.18" }
-pallet-timestamp = { default-features = false, git = "https://github.com/paritytech/substrate.git", branch = "polkadot-v0.9.18" }
-pallet-balances = { default-features = false, git = "https://github.com/paritytech/substrate.git", branch = "polkadot-v0.9.18" }
-sp-core = { default-features = false, git = "https://github.com/paritytech/substrate.git", branch = "polkadot-v0.9.18" }
-sp-runtime = { default-features = false, git = "https://github.com/paritytech/substrate.git", branch = "polkadot-v0.9.18" }
-sp-std = { default-features = false, git = "https://github.com/paritytech/substrate.git", branch = "polkadot-v0.9.18" }
-sp-io = { default-features = false, git = "https://github.com/paritytech/substrate.git", branch = "polkadot-v0.9.18" }
-frame-benchmarking = { git = "https://github.com/paritytech/substrate.git", branch = "polkadot-v0.9.18", default-features = false, optional = true }
-fp-evm = { version = "3.0.0-dev", default-features = false, path = "../../primitives/evm" }
-primitive-types = { version = "0.11.1", default-features = false, features = [
-	"rlp",
-	"byteorder",
-] }
-rlp = { version = "0.5", default-features = false }
-evm = { version = "0.33.0", default-features = false, features = [
-	"with-codec",
-], git = "https://github.com/uniquenetwork/evm.git", branch = "unique-polkadot-v0.9.18" }
-evm-runtime = { version = "0.33.0", default-features = false, git = "https://github.com/uniquenetwork/evm.git", branch = "unique-polkadot-v0.9.18" }
-evm-gasometer = { version = "0.33.0", default-features = false, git = "https://github.com/uniquenetwork/evm.git", branch = "unique-polkadot-v0.9.18" }
-fp-evm-mapping = { default-features = false, path = '../evm-mapping' }
-sha3 = { version = "0.8", default-features = false }
-log = { version = "0.4", default-features = false }
-impl-trait-for-tuples = "0.2.1"
-hex = { version = "0.4", default-features = false }
-=======
 evm = { version = "0.35.0", default-features = false, features = ["with-codec"] }
 hex = { version = "0.4", default-features = false, features = ["alloc"] }
 log = { version = "0.4", default-features = false }
@@ -52,6 +20,7 @@
 rlp = { version = "0.5", default-features = false }
 serde = { version = "1.0.101", optional = true, features = ["derive"] }
 sha3 = { version = "0.10.1", default-features = false }
+impl-trait-for-tuples = "0.2.2"
 
 codec = { package = "parity-scale-codec", version = "3.0.0", default-features = false, features = ["derive"] }
 scale-info = { version = "2.0.0", default-features = false, features = ["derive"] }
@@ -67,7 +36,7 @@
 pallet-timestamp = { version = "4.0.0-dev", git = "https://github.com/paritytech/substrate", branch = "master", default-features = false }
 
 fp-evm = { version = "3.0.0-dev", path = "../../primitives/evm", default-features = false }
->>>>>>> 61c83001
+fp-evm-mapping = { path = "../evm-mapping/", default-features = false }
 
 [features]
 default = ["std"]
@@ -92,15 +61,9 @@
 	"frame-system/std",
 	"pallet-balances/std",
 	"pallet-timestamp/std",
-<<<<<<< HEAD
-	"log/std",
-	"hex/std",
-	"scale-info/std",
-	"fp-evm-mapping/std",
-=======
 
 	"fp-evm/std",
->>>>>>> 61c83001
+	"fp-evm-mapping/std",
 ]
 runtime-benchmarks = ["frame-benchmarking"]
 debug-logging = []