--- conflicted
+++ resolved
@@ -6,46 +6,39 @@
 description = "Ethereum compatibility full block processing emulation pallet for Substrate."
 license = "Apache-2.0"
 
+[package.metadata.deppatcher.originals.dependencies]
+evm = { git = "https://github.com/rust-blockchain/evm", branch = "master" }
+sp-io = { version = "6.0.0", git = "https://github.com/paritytech/substrate", branch = "master" }
+sp-runtime = { version = "6.0.0", git = "https://github.com/paritytech/substrate", branch = "master" }
+sp-std = { version = "4.0.0", git = "https://github.com/paritytech/substrate", branch = "master" }
+frame-support = { version = "4.0.0-dev", git = "https://github.com/paritytech/substrate", branch = "master" }
+frame-system = { version = "4.0.0-dev", git = "https://github.com/paritytech/substrate", branch = "master" }
+pallet-timestamp = { version = "4.0.0-dev", git = "https://github.com/paritytech/substrate", branch = "master" }
+
+[package.metadata.deppatcher.originals.dev-dependencies]
+sp-core = { version = "6.0.0", git = "https://github.com/paritytech/substrate", branch = "master" }
+pallet-balances = { version = "4.0.0-dev", git = "https://github.com/paritytech/substrate", branch = "master" }
+
 [dependencies]
 ethereum = { version = "0.12.0", default-features = false, features = [
 	"with-codec",
 ] }
 ethereum-types = { version = "0.13.1", default-features = false }
-<<<<<<< HEAD
-evm = { default-features = false, features = [
-	"with-codec",
-] , git = "https://github.com/uniquenetwork/evm", branch = "unique-polkadot-v0.9.19" }
-=======
-evm = { git = "https://github.com/rust-blockchain/evm", branch = "master", features = ["with-codec"], default-features = false }
->>>>>>> 857c40b1
+evm = { git = "https://github.com/uniquenetwork/evm", branch = "unique-polkadot-v0.9.22", features = ["with-codec"], default-features = false }
 rlp = { version = "0.5", default-features = false }
 serde = { version = "1.0.137", optional = true }
 sha3 = { version = "0.10", default-features = false }
 log = "0.4.17"
 
 codec = { package = "parity-scale-codec", version = "3.0.0", default-features = false }
-<<<<<<< HEAD
-scale-info = { version = "2.0.0", default-features = false, features = [
-	"derive",
-] }
-sp-io = { git = "https://github.com/paritytech/substrate", branch = "polkadot-v0.9.21", default-features = false , version = "6.0.0" }
-sp-runtime = { git = "https://github.com/paritytech/substrate", branch = "polkadot-v0.9.21", default-features = false , version = "6.0.0" }
-sp-std = { git = "https://github.com/paritytech/substrate", branch = "polkadot-v0.9.21", default-features = false , version = "4.0.0" }
+scale-info = { version = "2.1.2", default-features = false, features = ["derive"] }
+sp-io = { version = "6.0.0", git = "https://github.com/paritytech/substrate", branch = "polkadot-v0.9.22", default-features = false }
+sp-runtime = { version = "6.0.0", git = "https://github.com/paritytech/substrate", branch = "polkadot-v0.9.22", default-features = false }
+sp-std = { version = "4.0.0", git = "https://github.com/paritytech/substrate", branch = "polkadot-v0.9.22", default-features = false }
 
-frame-support = { git = "https://github.com/paritytech/substrate", branch = "polkadot-v0.9.21", default-features = false , version = "4.0.0-dev" }
-frame-system = { git = "https://github.com/paritytech/substrate", branch = "polkadot-v0.9.21", default-features = false , version = "4.0.0-dev" }
-pallet-balances = { git = "https://github.com/paritytech/substrate", branch = "polkadot-v0.9.21", default-features = false , version = "4.0.0-dev" }
-pallet-timestamp = { git = "https://github.com/paritytech/substrate", branch = "polkadot-v0.9.21", default-features = false , version = "4.0.0-dev" }
-=======
-scale-info = { version = "2.1.2", default-features = false, features = ["derive"] }
-sp-io = { version = "6.0.0", git = "https://github.com/paritytech/substrate", branch = "master", default-features = false }
-sp-runtime = { version = "6.0.0", git = "https://github.com/paritytech/substrate", branch = "master", default-features = false }
-sp-std = { version = "4.0.0", git = "https://github.com/paritytech/substrate", branch = "master", default-features = false }
-
-frame-support = { version = "4.0.0-dev", git = "https://github.com/paritytech/substrate", branch = "master", default-features = false }
-frame-system = { version = "4.0.0-dev", git = "https://github.com/paritytech/substrate", branch = "master", default-features = false }
-pallet-timestamp = { version = "4.0.0-dev", git = "https://github.com/paritytech/substrate", branch = "master", default-features = false }
->>>>>>> 857c40b1
+frame-support = { version = "4.0.0-dev", git = "https://github.com/paritytech/substrate", branch = "polkadot-v0.9.22", default-features = false }
+frame-system = { version = "4.0.0-dev", git = "https://github.com/paritytech/substrate", branch = "polkadot-v0.9.22", default-features = false }
+pallet-timestamp = { version = "4.0.0-dev", git = "https://github.com/paritytech/substrate", branch = "polkadot-v0.9.22", default-features = false }
 
 fp-consensus = { version = "2.0.0-dev", path = "../../primitives/consensus", default-features = false }
 fp-evm = { version = "3.0.0-dev", path = "../../primitives/evm", default-features = false }
@@ -59,12 +52,8 @@
 [dev-dependencies]
 libsecp256k1 = { version = "0.7", features = ["static-context", "hmac"] }
 rustc-hex = { version = "2.1.0", default-features = false }
-<<<<<<< HEAD
-sp-core = { git = "https://github.com/paritytech/substrate", branch = "polkadot-v0.9.21", version = "6.0.0" }
-=======
-sp-core = { version = "6.0.0", git = "https://github.com/paritytech/substrate", branch = "master" }
-pallet-balances = { version = "4.0.0-dev", git = "https://github.com/paritytech/substrate", branch = "master", default-features = false }
->>>>>>> 857c40b1
+sp-core = { version = "6.0.0", git = "https://github.com/paritytech/substrate", branch = "polkadot-v0.9.22" }
+pallet-balances = { version = "4.0.0-dev", git = "https://github.com/paritytech/substrate", branch = "polkadot-v0.9.22", default-features = false }
 
 [features]
 default = ["std"]
