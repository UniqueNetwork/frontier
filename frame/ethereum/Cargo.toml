[package]
name = "pallet-ethereum"
version = "4.0.0-dev"
authors = ["Parity Technologies <admin@parity.io>"]
edition = "2018"
description = "Ethereum compatibility full block processing emulation pallet for Substrate."
license = "Apache-2.0"

[dependencies]
rustc-hex = { version = "2.1.0", default-features = false }
serde = { version = "1.0.101", optional = true }
codec = { package = "parity-scale-codec", version = "2.0.0", default-features = false }
<<<<<<< HEAD
frame-support = { version = "3.0.0", default-features = false, git = "https://github.com/paritytech/substrate.git", branch = "polkadot-v0.9.8" }
frame-system = { version = "3.0.0", default-features = false, git = "https://github.com/paritytech/substrate.git", branch = "polkadot-v0.9.8" }
pallet-balances = { version = "3.0.0", default-features = false, git = "https://github.com/paritytech/substrate.git", branch = "polkadot-v0.9.8" }
pallet-timestamp = { version = "3.0.0", default-features = false, git = "https://github.com/paritytech/substrate.git", branch = "polkadot-v0.9.8" }
pallet-evm = { version = "5.0.0-dev", default-features = false, path = "../evm" }
sp-runtime = { version = "3.0.0", default-features = false, git = "https://github.com/paritytech/substrate.git", branch = "polkadot-v0.9.8" }
sp-std = { version = "3.0.0", default-features = false, git = "https://github.com/paritytech/substrate.git", branch = "polkadot-v0.9.8" }
sp-io = { version = "3.0.0", default-features = false, git = "https://github.com/paritytech/substrate.git", branch = "polkadot-v0.9.8" }
fp-evm = { version = "2.0.0-dev", default-features = false, path = "../../primitives/evm" }
evm = { version = "0.27.0", features = ["with-codec"], default-features = false, git = "https://github.com/uniquenetwork/evm.git", branch = "precompile-output-parachain" }
ethereum = { version = "0.7.1", default-features = false, features = ["with-codec"] }
ethereum-types = { version = "0.11", default-features = false }
=======
frame-support = { version = "4.0.0-dev", default-features = false, git = "https://github.com/paritytech/substrate" }
frame-system = { version = "4.0.0-dev", default-features = false, git = "https://github.com/paritytech/substrate" }
pallet-balances = { version = "4.0.0-dev", default-features = false, git = "https://github.com/paritytech/substrate" }
pallet-timestamp = { version = "4.0.0-dev", default-features = false, git = "https://github.com/paritytech/substrate" }
pallet-evm = { version = "6.0.0-dev", default-features = false, path = "../evm" }
sp-runtime = { version = "4.0.0-dev", default-features = false, git = "https://github.com/paritytech/substrate" }
sp-std = { version = "4.0.0-dev", default-features = false, git = "https://github.com/paritytech/substrate" }
sp-io = { version = "4.0.0-dev", default-features = false, git = "https://github.com/paritytech/substrate" }
fp-evm = { version = "3.0.0-dev", default-features = false, path = "../../primitives/evm" }
evm = { version = "0.30.0", features = ["with-codec"], default-features = false }
ethereum = { version = "0.9.0", default-features = false, features = ["with-codec"] }
ethereum-types = { version = "0.12", default-features = false }
>>>>>>> 0b962f21
rlp = { version = "0.5", default-features = false }
sha3 = { version = "0.8", default-features = false }
libsecp256k1 = { version = "0.5", default-features = false, features = ["static-context", "hmac"] }
fp-consensus = { version = "2.0.0-dev", path = "../../primitives/consensus", default-features = false }
fp-rpc = { version = "3.0.0-dev", path = "../../primitives/rpc", default-features = false }
fp-storage = { version = "2.0.0", path = "../../primitives/storage", default-features = false}

[dev-dependencies]
<<<<<<< HEAD
sp-core = { version = "3.0.0", git = "https://github.com/paritytech/substrate.git", branch = "polkadot-v0.9.8" }
=======
sp-core = { version = "4.0.0-dev", git = "https://github.com/paritytech/substrate" }
>>>>>>> 0b962f21

[features]
default = ["std"]
std = [
	"serde",
	"rustc-hex/std",
	"codec/std",
	"sp-runtime/std",
	"frame-support/std",
	"frame-system/std",
	"pallet-balances/std",
	"pallet-timestamp/std",
	"pallet-evm/std",
	"sp-io/std",
	"sp-std/std",
	"fp-evm/std",
	"ethereum/std",
	"ethereum-types/std",
	"rlp/std",
	"sha3/std",
	"libsecp256k1/std",
	"fp-consensus/std",
	"fp-rpc/std",
	"fp-storage/std",
	"evm/std",
]<|MERGE_RESOLUTION|>--- conflicted
+++ resolved
@@ -10,33 +10,18 @@
 rustc-hex = { version = "2.1.0", default-features = false }
 serde = { version = "1.0.101", optional = true }
 codec = { package = "parity-scale-codec", version = "2.0.0", default-features = false }
-<<<<<<< HEAD
 frame-support = { version = "3.0.0", default-features = false, git = "https://github.com/paritytech/substrate.git", branch = "polkadot-v0.9.8" }
 frame-system = { version = "3.0.0", default-features = false, git = "https://github.com/paritytech/substrate.git", branch = "polkadot-v0.9.8" }
 pallet-balances = { version = "3.0.0", default-features = false, git = "https://github.com/paritytech/substrate.git", branch = "polkadot-v0.9.8" }
 pallet-timestamp = { version = "3.0.0", default-features = false, git = "https://github.com/paritytech/substrate.git", branch = "polkadot-v0.9.8" }
-pallet-evm = { version = "5.0.0-dev", default-features = false, path = "../evm" }
+pallet-evm = { version = "6.0.0-dev", default-features = false, path = "../evm" }
 sp-runtime = { version = "3.0.0", default-features = false, git = "https://github.com/paritytech/substrate.git", branch = "polkadot-v0.9.8" }
 sp-std = { version = "3.0.0", default-features = false, git = "https://github.com/paritytech/substrate.git", branch = "polkadot-v0.9.8" }
 sp-io = { version = "3.0.0", default-features = false, git = "https://github.com/paritytech/substrate.git", branch = "polkadot-v0.9.8" }
-fp-evm = { version = "2.0.0-dev", default-features = false, path = "../../primitives/evm" }
-evm = { version = "0.27.0", features = ["with-codec"], default-features = false, git = "https://github.com/uniquenetwork/evm.git", branch = "precompile-output-parachain" }
-ethereum = { version = "0.7.1", default-features = false, features = ["with-codec"] }
-ethereum-types = { version = "0.11", default-features = false }
-=======
-frame-support = { version = "4.0.0-dev", default-features = false, git = "https://github.com/paritytech/substrate" }
-frame-system = { version = "4.0.0-dev", default-features = false, git = "https://github.com/paritytech/substrate" }
-pallet-balances = { version = "4.0.0-dev", default-features = false, git = "https://github.com/paritytech/substrate" }
-pallet-timestamp = { version = "4.0.0-dev", default-features = false, git = "https://github.com/paritytech/substrate" }
-pallet-evm = { version = "6.0.0-dev", default-features = false, path = "../evm" }
-sp-runtime = { version = "4.0.0-dev", default-features = false, git = "https://github.com/paritytech/substrate" }
-sp-std = { version = "4.0.0-dev", default-features = false, git = "https://github.com/paritytech/substrate" }
-sp-io = { version = "4.0.0-dev", default-features = false, git = "https://github.com/paritytech/substrate" }
 fp-evm = { version = "3.0.0-dev", default-features = false, path = "../../primitives/evm" }
-evm = { version = "0.30.0", features = ["with-codec"], default-features = false }
+evm = { version = "0.30.0", features = ["with-codec"], default-features = false, git = "https://github.com/uniquenetwork/evm.git", branch = "precompile-output-parachain" }
 ethereum = { version = "0.9.0", default-features = false, features = ["with-codec"] }
 ethereum-types = { version = "0.12", default-features = false }
->>>>>>> 0b962f21
 rlp = { version = "0.5", default-features = false }
 sha3 = { version = "0.8", default-features = false }
 libsecp256k1 = { version = "0.5", default-features = false, features = ["static-context", "hmac"] }
@@ -45,11 +30,7 @@
 fp-storage = { version = "2.0.0", path = "../../primitives/storage", default-features = false}
 
 [dev-dependencies]
-<<<<<<< HEAD
 sp-core = { version = "3.0.0", git = "https://github.com/paritytech/substrate.git", branch = "polkadot-v0.9.8" }
-=======
-sp-core = { version = "4.0.0-dev", git = "https://github.com/paritytech/substrate" }
->>>>>>> 0b962f21
 
 [features]
 default = ["std"]
