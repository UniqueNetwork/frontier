[package]
name = "pallet-ethereum"
version = "4.0.0-dev"
authors = ["Parity Technologies <admin@parity.io>"]
edition = "2021"
license = "Apache-2.0"
description = "Ethereum compatibility full block processing emulation pallet for Substrate."
repository = "https://github.com/paritytech/frontier/"

[package.metadata.docs.rs]
targets = ["x86_64-unknown-linux-gnu"]

[dependencies]
<<<<<<< HEAD
ethereum = { version = "0.12.0", default-features = false, features = [
	"with-codec",
] }
ethereum-types = { version = "0.13.1", default-features = false }
evm = { git = "https://github.com/uniquenetwork/evm", branch = "unique-polkadot-v0.9.30", features = [
	"with-codec",
], default-features = false }
rlp = { version = "0.5", default-features = false }
serde = { version = "1.0.137", optional = true }
sha3 = { version = "0.10", default-features = false }
log = "0.4.17"

codec = { package = "parity-scale-codec", version = "3.0.0", default-features = false }
scale-info = { version = "2.1.2", default-features = false, features = [
	"derive",
] }
sp-io = { version = "6.0.0", git = "https://github.com/paritytech/substrate", branch = "polkadot-v0.9.30", default-features = false }
sp-runtime = { version = "6.0.0", git = "https://github.com/paritytech/substrate", branch = "polkadot-v0.9.30", default-features = false }
sp-std = { version = "4.0.0", git = "https://github.com/paritytech/substrate", branch = "polkadot-v0.9.30", default-features = false }

=======
ethereum = { version = "0.12.0", default-features = false, features = ["with-codec"] }
evm = { version = "0.36.0", default-features = false, features = ["with-codec"] }
serde = { version = "1.0.144", optional = true }

# Parity
codec = { package = "parity-scale-codec", version = "3.2.1", default-features = false }
ethereum-types = { version = "0.13.1", default-features = false }
rlp = { version = "0.5", default-features = false }
scale-info = { version = "2.3.0", default-features = false, features = ["derive"] }

# Substrate
sp-io = { version = "6.0.0", git = "https://github.com/paritytech/substrate", branch = "polkadot-v0.9.30", default-features = false }
sp-runtime = { version = "6.0.0", git = "https://github.com/paritytech/substrate", branch = "polkadot-v0.9.30", default-features = false }
sp-std = { version = "4.0.0", git = "https://github.com/paritytech/substrate", branch = "polkadot-v0.9.30", default-features = false }
# Substrate FRAME
>>>>>>> ce45aff1
frame-support = { version = "4.0.0-dev", git = "https://github.com/paritytech/substrate", branch = "polkadot-v0.9.30", default-features = false }
frame-system = { version = "4.0.0-dev", git = "https://github.com/paritytech/substrate", branch = "polkadot-v0.9.30", default-features = false }
pallet-timestamp = { version = "4.0.0-dev", git = "https://github.com/paritytech/substrate", branch = "polkadot-v0.9.30", default-features = false }

# Frontier
fp-consensus = { version = "2.0.0-dev", path = "../../primitives/consensus", default-features = false }
fp-ethereum = { version = "1.0.0-dev", path = "../../primitives/ethereum", default-features = false }
fp-evm = { version = "3.0.0-dev", path = "../../primitives/evm", default-features = false }
fp-rpc = { version = "3.0.0-dev", path = "../../primitives/rpc", default-features = false }
fp-self-contained = { version = "1.0.0-dev", path = "../../primitives/self-contained", default-features = false }
fp-storage = { version = "2.0.0", path = "../../primitives/storage", default-features = false }
pallet-evm = { version = "6.0.0-dev", path = "../evm", default-features = false }

fp-evm-mapping = { path = "../evm-mapping", default-features = false }

[dev-dependencies]
hex = "0.4.3"
# Parity
libsecp256k1 = { version = "0.7", features = ["static-context", "hmac"] }
<<<<<<< HEAD
rustc-hex = { version = "2.1.0", default-features = false }
sp-core = { version = "6.0.0", git = "https://github.com/paritytech/substrate", branch = "polkadot-v0.9.30" }
pallet-balances = { version = "4.0.0-dev", git = "https://github.com/paritytech/substrate", branch = "polkadot-v0.9.30", default-features = false }
=======
# Substrate
sp-core = { version = "6.0.0", git = "https://github.com/paritytech/substrate", branch = "polkadot-v0.9.30" }
# Substrate FRAME
pallet-balances = { version = "4.0.0-dev", git = "https://github.com/paritytech/substrate", branch = "polkadot-v0.9.30" }
>>>>>>> ce45aff1

[features]
default = ["std"]
std = [
	"ethereum/std",
	"evm/std",
	"serde",
	# Parity
	"codec/std",
	"ethereum-types/std",
	"rlp/std",
	"scale-info/std",
	# Substrate
	"sp-io/std",
	"sp-runtime/std",
	"sp-std/std",
	# Substrate FRAME
	"frame-support/std",
	"frame-system/std",
	"pallet-timestamp/std",
	# Frontier
	"fp-consensus/std",
	"fp-ethereum/std",
	"fp-evm/std",
	"fp-rpc/std",
	"fp-self-contained/std",
	"fp-storage/std",
	"pallet-evm/std",
]
runtime-benchmarks = [
	"frame-support/runtime-benchmarks",
	"frame-system/runtime-benchmarks",
	"pallet-timestamp/runtime-benchmarks",
	"pallet-evm/runtime-benchmarks",
]
try-runtime = ["frame-support/try-runtime"]
forbid-evm-reentrancy = ["pallet-evm/forbid-evm-reentrancy"]<|MERGE_RESOLUTION|>--- conflicted
+++ resolved
@@ -11,30 +11,10 @@
 targets = ["x86_64-unknown-linux-gnu"]
 
 [dependencies]
-<<<<<<< HEAD
-ethereum = { version = "0.12.0", default-features = false, features = [
+ethereum = { version = "0.12.0", default-features = false, features = ["with-codec"] }
+evm = { git = "https://github.com/uniquenetwork/evm", branch = "unique-polkadot-v0.9.30", default-features = false, features = [
 	"with-codec",
 ] }
-ethereum-types = { version = "0.13.1", default-features = false }
-evm = { git = "https://github.com/uniquenetwork/evm", branch = "unique-polkadot-v0.9.30", features = [
-	"with-codec",
-], default-features = false }
-rlp = { version = "0.5", default-features = false }
-serde = { version = "1.0.137", optional = true }
-sha3 = { version = "0.10", default-features = false }
-log = "0.4.17"
-
-codec = { package = "parity-scale-codec", version = "3.0.0", default-features = false }
-scale-info = { version = "2.1.2", default-features = false, features = [
-	"derive",
-] }
-sp-io = { version = "6.0.0", git = "https://github.com/paritytech/substrate", branch = "polkadot-v0.9.30", default-features = false }
-sp-runtime = { version = "6.0.0", git = "https://github.com/paritytech/substrate", branch = "polkadot-v0.9.30", default-features = false }
-sp-std = { version = "4.0.0", git = "https://github.com/paritytech/substrate", branch = "polkadot-v0.9.30", default-features = false }
-
-=======
-ethereum = { version = "0.12.0", default-features = false, features = ["with-codec"] }
-evm = { version = "0.36.0", default-features = false, features = ["with-codec"] }
 serde = { version = "1.0.144", optional = true }
 
 # Parity
@@ -48,7 +28,6 @@
 sp-runtime = { version = "6.0.0", git = "https://github.com/paritytech/substrate", branch = "polkadot-v0.9.30", default-features = false }
 sp-std = { version = "4.0.0", git = "https://github.com/paritytech/substrate", branch = "polkadot-v0.9.30", default-features = false }
 # Substrate FRAME
->>>>>>> ce45aff1
 frame-support = { version = "4.0.0-dev", git = "https://github.com/paritytech/substrate", branch = "polkadot-v0.9.30", default-features = false }
 frame-system = { version = "4.0.0-dev", git = "https://github.com/paritytech/substrate", branch = "polkadot-v0.9.30", default-features = false }
 pallet-timestamp = { version = "4.0.0-dev", git = "https://github.com/paritytech/substrate", branch = "polkadot-v0.9.30", default-features = false }
@@ -68,16 +47,10 @@
 hex = "0.4.3"
 # Parity
 libsecp256k1 = { version = "0.7", features = ["static-context", "hmac"] }
-<<<<<<< HEAD
-rustc-hex = { version = "2.1.0", default-features = false }
-sp-core = { version = "6.0.0", git = "https://github.com/paritytech/substrate", branch = "polkadot-v0.9.30" }
-pallet-balances = { version = "4.0.0-dev", git = "https://github.com/paritytech/substrate", branch = "polkadot-v0.9.30", default-features = false }
-=======
 # Substrate
 sp-core = { version = "6.0.0", git = "https://github.com/paritytech/substrate", branch = "polkadot-v0.9.30" }
 # Substrate FRAME
 pallet-balances = { version = "4.0.0-dev", git = "https://github.com/paritytech/substrate", branch = "polkadot-v0.9.30" }
->>>>>>> ce45aff1
 
 [features]
 default = ["std"]
