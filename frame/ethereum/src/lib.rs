// SPDX-License-Identifier: Apache-2.0
// This file is part of Frontier.
//
// Copyright (c) 2020-2022 Parity Technologies (UK) Ltd.
//
// Licensed under the Apache License, Version 2.0 (the "License");
// you may not use this file except in compliance with the License.
// You may obtain a copy of the License at
//
// 	http://www.apache.org/licenses/LICENSE-2.0
//
// Unless required by applicable law or agreed to in writing, software
// distributed under the License is distributed on an "AS IS" BASIS,
// WITHOUT WARRANTIES OR CONDITIONS OF ANY KIND, either express or implied.
// See the License for the specific language governing permissions and
// limitations under the License.

//! # Ethereum pallet
//!
//! The Ethereum pallet works together with EVM pallet to provide full emulation
//! for Ethereum block processing.

// Ensure we're `no_std` when compiling for Wasm.
#![cfg_attr(not(feature = "std"), no_std)]
#![allow(clippy::comparison_chain, clippy::large_enum_variant)]

#[cfg(all(feature = "std", test))]
mod mock;
#[cfg(all(feature = "std", test))]
mod tests;

use core::fmt::Debug;

use codec::MaxEncodedLen;
use ethereum_types::{Bloom, BloomInput, H160, H256, H64, U256};
use evm::ExitReason;
use fp_consensus::{PostLog, PreLog, FRONTIER_ENGINE_ID};
<<<<<<< HEAD
use fp_evm::{CallOrCreateInfo, TransactionValidityHack, WithdrawReason};
=======
use fp_ethereum::{
	TransactionData, TransactionValidationError, ValidatedTransaction as ValidatedTransactionT,
};
use fp_evm::{
	CallOrCreateInfo, CheckEvmTransaction, CheckEvmTransactionConfig, InvalidEvmTransactionError,
};
>>>>>>> ce45aff1
use fp_storage::{EthereumStorageSchema, PALLET_ETHEREUM_SCHEMA};
use frame_support::{
<<<<<<< HEAD
	codec::{Decode, Encode},
	dispatch::{DispatchInfo, DispatchResultWithPostInfo, Pays, PostDispatchInfo},
	storage::with_transaction,
=======
	codec::{Decode, Encode, MaxEncodedLen},
	dispatch::{DispatchInfo, DispatchResultWithPostInfo, Pays, PostDispatchInfo},
	scale_info::TypeInfo,
>>>>>>> ce45aff1
	traits::{EnsureOrigin, Get, PalletInfoAccess},
	weights::Weight,
};
use frame_system::{pallet_prelude::OriginFor, CheckWeight, WeightInfo};
<<<<<<< HEAD
use pallet_evm::{
	account::CrossAccountId, BlockHashMapping, CurrentLogs, FeeCalculator, GasWeightMapping, Runner,
};
use scale_info::TypeInfo;
use sha3::{Digest, Keccak256};
=======
use pallet_evm::{BlockHashMapping, FeeCalculator, GasWeightMapping, Runner};
>>>>>>> ce45aff1
use sp_runtime::{
	generic::DigestItem,
	traits::{
		DispatchInfoOf, Dispatchable, One, PostDispatchInfoOf, Saturating, SignedExtension,
		UniqueSaturatedInto, Zero,
	},
	transaction_validity::{
		InvalidTransaction, TransactionValidity, TransactionValidityError, ValidTransactionBuilder,
	},
	DispatchError, DispatchErrorWithPostInfo, RuntimeDebug, TransactionOutcome,
};
use sp_std::{marker::PhantomData, prelude::*};

pub use ethereum::{
	AccessListItem, BlockV2 as Block, EIP658ReceiptData, LegacyTransactionMessage, Log,
	ReceiptV3 as Receipt, TransactionAction, TransactionV2 as Transaction,
};
pub use fp_rpc::TransactionStatus;

<<<<<<< HEAD
#[derive(PartialEq, Eq, Clone, Encode, Decode, RuntimeDebug, TypeInfo, MaxEncodedLen)]
=======
#[derive(Clone, Eq, PartialEq, RuntimeDebug, Encode, Decode, MaxEncodedLen, TypeInfo)]
>>>>>>> ce45aff1
pub enum RawOrigin {
	EthereumTransaction(H160),
}

pub fn ensure_ethereum_transaction<OuterOrigin>(o: OuterOrigin) -> Result<H160, &'static str>
where
	OuterOrigin: Into<Result<RawOrigin, OuterOrigin>>,
{
	match o.into() {
		Ok(RawOrigin::EthereumTransaction(n)) => Ok(n),
		_ => Err("bad origin: expected to be an Ethereum transaction"),
	}
}

pub struct EnsureEthereumTransaction;
impl<O: Into<Result<RawOrigin, O>> + From<RawOrigin>> EnsureOrigin<O>
	for EnsureEthereumTransaction
{
	type Success = H160;
	fn try_origin(o: O) -> Result<Self::Success, O> {
		o.into().map(|o| match o {
			RawOrigin::EthereumTransaction(id) => id,
		})
	}

	#[cfg(feature = "runtime-benchmarks")]
	fn successful_origin() -> O {
		O::from(RawOrigin::EthereumTransaction(Default::default()))
	}
}

impl<T> Call<T>
where
	OriginFor<T>: Into<Result<RawOrigin, OriginFor<T>>>,
	T: Send + Sync + Config,
	T::RuntimeCall: Dispatchable<Info = DispatchInfo, PostInfo = PostDispatchInfo>,
{
	pub fn is_self_contained(&self) -> bool {
		matches!(self, Call::transact { .. })
	}

	pub fn check_self_contained(&self) -> Option<Result<H160, TransactionValidityError>> {
		if let Call::transact { transaction } = self {
			let check = || {
				let origin = Pallet::<T>::recover_signer(transaction).ok_or(
					InvalidTransaction::Custom(TransactionValidationError::InvalidSignature as u8),
				)?;

				Ok(origin)
			};

			Some(check())
		} else {
			None
		}
	}

	pub fn pre_dispatch_self_contained(
		&self,
		origin: &H160,
		dispatch_info: &DispatchInfoOf<T::RuntimeCall>,
		len: usize,
	) -> Option<Result<(), TransactionValidityError>> {
		if let Call::transact { transaction } = self {
			if let Err(e) = CheckWeight::<T>::do_pre_dispatch(dispatch_info, len) {
				return Some(Err(e));
			}

			Some(Pallet::<T>::validate_transaction_in_block(
				*origin,
				transaction,
			))
		} else {
			None
		}
	}

	pub fn validate_self_contained(
		&self,
		origin: &H160,
		dispatch_info: &DispatchInfoOf<T::RuntimeCall>,
		len: usize,
	) -> Option<TransactionValidity> {
		if let Call::transact { transaction } = self {
			if let Err(e) = CheckWeight::<T>::do_validate(dispatch_info, len) {
				return Some(Err(e));
			}

			Some(Pallet::<T>::validate_transaction_in_pool(
				*origin,
				transaction,
			))
		} else {
			None
		}
	}
}

pub use self::pallet::*;

#[frame_support::pallet]
pub mod pallet {
	use super::*;
	use frame_support::pallet_prelude::*;
	use frame_system::pallet_prelude::*;

<<<<<<< HEAD
	#[pallet::config]
	pub trait Config: frame_system::Config + pallet_timestamp::Config + pallet_evm::Config {
		/// The overarching event type.
		type RuntimeEvent: From<Event> + IsType<<Self as frame_system::Config>::RuntimeEvent>;
		/// How Ethereum state root is calculated.
		type StateRoot: Get<H256>;
	}

=======
>>>>>>> ce45aff1
	#[pallet::pallet]
	#[pallet::generate_store(pub(super) trait Store)]
	#[pallet::without_storage_info]
	pub struct Pallet<T>(PhantomData<T>);

	#[pallet::origin]
	pub type Origin = RawOrigin;

	#[pallet::config]
	pub trait Config: frame_system::Config + pallet_timestamp::Config + pallet_evm::Config {
		/// The overarching event type.
		type RuntimeEvent: From<Event> + IsType<<Self as frame_system::Config>::RuntimeEvent>;
		/// How Ethereum state root is calculated.
		type StateRoot: Get<H256>;
	}

	#[pallet::hooks]
	impl<T: Config> Hooks<BlockNumberFor<T>> for Pallet<T> {
		fn on_finalize(n: T::BlockNumber) {
			<Pallet<T>>::store_block(
				fp_consensus::find_pre_log(&frame_system::Pallet::<T>::digest()).is_err(),
				U256::from(UniqueSaturatedInto::<u128>::unique_saturated_into(
					frame_system::Pallet::<T>::block_number(),
				)),
			);
			// move block hash pruning window by one block
			let block_hash_count = T::BlockHashCount::get();
			let to_remove = n
				.saturating_sub(block_hash_count)
				.saturating_sub(One::one());
			// keep genesis hash
			if !to_remove.is_zero() {
				<BlockHash<T>>::remove(U256::from(
					UniqueSaturatedInto::<u32>::unique_saturated_into(to_remove),
				));
			}
			Pending::<T>::kill();
			assert_eq!(<CurrentLogs<T>>::get().len(), 0, "fake transaction finalizer is not initialized, as some logs was left after block is finished");
		}

		fn on_initialize(_: T::BlockNumber) -> Weight {
			let mut weight = T::SystemWeightInfo::kill_storage(1);

			// If the digest contain an existing ethereum block(encoded as PreLog), If contains,
			// execute the imported block firstly and disable transact dispatch function.
			if let Ok(log) = fp_consensus::find_pre_log(&frame_system::Pallet::<T>::digest()) {
				let PreLog::Block(block) = log;

				for transaction in block.transactions {
					let source = Self::recover_signer(&transaction).expect(
						"pre-block transaction signature invalid; the block cannot be built",
					);

					Self::validate_transaction_in_block(source, &transaction).expect(
						"pre-block transaction verification failed; the block cannot be built",
					);
					let r = Self::apply_validated_transaction(source, transaction)
						.expect("pre-block apply transaction failed; the block cannot be built");

<<<<<<< HEAD
					weight = weight.saturating_add(r.actual_weight.unwrap_or(Weight::zero()));
=======
					weight = weight.saturating_add(r.actual_weight.unwrap_or_default());
>>>>>>> ce45aff1
				}
			}
			// Account for `on_finalize` weight:
			//	- read: frame_system::Pallet::<T>::digest()
			//	- read: frame_system::Pallet::<T>::block_number()
			//	- write: <Pallet<T>>::store_block()
			//	- write: <BlockHash<T>>::remove()
			weight.saturating_add(T::DbWeight::get().reads_writes(2, 2))
		}

		fn on_runtime_upgrade() -> Weight {
			frame_support::storage::unhashed::put::<EthereumStorageSchema>(
				PALLET_ETHEREUM_SCHEMA,
				&EthereumStorageSchema::V3,
			);

<<<<<<< HEAD
			Weight::from_ref_time(T::DbWeight::get().write)
=======
			T::DbWeight::get().writes(1)
>>>>>>> ce45aff1
		}
	}

	#[pallet::call]
	impl<T: Config> Pallet<T>
	where
		OriginFor<T>: Into<Result<RawOrigin, OriginFor<T>>>,
	{
		/// Transact an Ethereum transaction.
		#[pallet::weight({
			let without_base_extrinsic_weight = true;
			<T as pallet_evm::Config>::GasWeightMapping::gas_to_weight({
				let transaction_data: TransactionData = transaction.into();
				transaction_data.gas_limit.unique_saturated_into()
			}, without_base_extrinsic_weight)
		})]
		pub fn transact(
			origin: OriginFor<T>,
			transaction: Transaction,
		) -> DispatchResultWithPostInfo {
			let source = ensure_ethereum_transaction(origin)?;
			// Disable transact functionality if PreLog exist.
			assert!(
				fp_consensus::find_pre_log(&frame_system::Pallet::<T>::digest()).is_err(),
				"pre log already exists; block is invalid",
			);

			Self::apply_validated_transaction(source, transaction)
		}
	}

	#[pallet::event]
	#[pallet::generate_deposit(pub(super) fn deposit_event)]
	pub enum Event {
		/// An ethereum transaction was successfully executed.
		Executed {
			from: H160,
			to: H160,
			transaction_hash: H256,
			exit_reason: ExitReason,
		},
	}

	#[pallet::error]
	pub enum Error<T> {
		/// Signature is invalid.
		InvalidSignature,
		/// Pre-log is present, therefore transact is not allowed.
		PreLogExists,
	}

	/// Current building block's transactions and receipts.
	#[pallet::storage]
	#[pallet::getter(fn pending)]
	pub(super) type Pending<T: Config> =
		StorageValue<_, Vec<(Transaction, TransactionStatus, Receipt)>, ValueQuery>;

	/// The current Ethereum block.
	#[pallet::storage]
	#[pallet::getter(fn current_block)]
	pub(super) type CurrentBlock<T: Config> = StorageValue<_, ethereum::BlockV2>;

	/// The current Ethereum receipts.
	#[pallet::storage]
	#[pallet::getter(fn current_receipts)]
	pub(super) type CurrentReceipts<T: Config> = StorageValue<_, Vec<Receipt>>;

	/// The current transaction statuses.
	#[pallet::storage]
	#[pallet::getter(fn current_transaction_statuses)]
	pub(super) type CurrentTransactionStatuses<T: Config> = StorageValue<_, Vec<TransactionStatus>>;

	// Mapping for block number and hashes.
	#[pallet::storage]
	#[pallet::getter(fn block_hash)]
	pub(super) type BlockHash<T: Config> = StorageMap<_, Twox64Concat, U256, H256, ValueQuery>;

	/// Injected transactions should have unique nonce, here we store current
	#[pallet::storage]
	pub(super) type InjectedNonce<T: Config> = StorageValue<_, U256, ValueQuery>;

	#[pallet::genesis_config]
	#[derive(Default)]
	pub struct GenesisConfig {}

	#[pallet::genesis_build]
	impl<T: Config> GenesisBuild<T> for GenesisConfig {
		fn build(&self) {
			<Pallet<T>>::store_block(false, U256::zero());
			frame_support::storage::unhashed::put::<EthereumStorageSchema>(
				PALLET_ETHEREUM_SCHEMA,
				&EthereumStorageSchema::V3,
			);
		}
	}
}

impl<T: Config> Pallet<T> {
	fn recover_signer(transaction: &Transaction) -> Option<H160> {
		let mut sig = [0u8; 65];
		let mut msg = [0u8; 32];
		match transaction {
			Transaction::Legacy(t) => {
				sig[0..32].copy_from_slice(&t.signature.r()[..]);
				sig[32..64].copy_from_slice(&t.signature.s()[..]);
				sig[64] = t.signature.standard_v();
				msg.copy_from_slice(
					&ethereum::LegacyTransactionMessage::from(t.clone()).hash()[..],
				);
			}
			Transaction::EIP2930(t) => {
				sig[0..32].copy_from_slice(&t.r[..]);
				sig[32..64].copy_from_slice(&t.s[..]);
				sig[64] = t.odd_y_parity as u8;
				msg.copy_from_slice(
					&ethereum::EIP2930TransactionMessage::from(t.clone()).hash()[..],
				);
			}
			Transaction::EIP1559(t) => {
				sig[0..32].copy_from_slice(&t.r[..]);
				sig[32..64].copy_from_slice(&t.s[..]);
				sig[64] = t.odd_y_parity as u8;
				msg.copy_from_slice(
					&ethereum::EIP1559TransactionMessage::from(t.clone()).hash()[..],
				);
			}
		}
		let pubkey = sp_io::crypto::secp256k1_ecdsa_recover(&sig, &msg).ok()?;
		Some(H160::from(H256::from(sp_io::hashing::keccak_256(&pubkey))))
	}

	fn store_block(post_log: bool, block_number: U256) {
		let mut transactions = Vec::new();
		let mut statuses = Vec::new();
		let mut receipts = Vec::new();
		let mut logs_bloom = Bloom::default();
		let mut cumulative_gas_used = U256::zero();
		for (transaction, status, receipt) in Pending::<T>::get() {
			transactions.push(transaction);
			statuses.push(status);
			receipts.push(receipt.clone());
			let (logs, used_gas) = match receipt {
				Receipt::Legacy(d) | Receipt::EIP2930(d) | Receipt::EIP1559(d) => {
					(d.logs.clone(), d.used_gas)
				}
			};
			cumulative_gas_used = used_gas;
			Self::logs_bloom(logs.iter(), &mut logs_bloom);
		}

		let ommers = Vec::<ethereum::Header>::new();
		let receipts_root = ethereum::util::ordered_trie_root(receipts.iter().map(rlp::encode));
		let partial_header = ethereum::PartialHeader {
			parent_hash: if block_number > U256::zero() {
				BlockHash::<T>::get(block_number - 1)
			} else {
				H256::default()
			},
			beneficiary: pallet_evm::Pallet::<T>::find_author(),
			state_root: T::StateRoot::get(),
			receipts_root,
			logs_bloom,
			difficulty: U256::zero(),
			number: block_number,
			gas_limit: T::BlockGasLimit::get(),
			gas_used: cumulative_gas_used,
			timestamp: UniqueSaturatedInto::<u64>::unique_saturated_into(
				pallet_timestamp::Pallet::<T>::get(),
			),
			extra_data: Vec::new(),
			mix_hash: H256::default(),
			nonce: H64::default(),
		};
		let block = ethereum::Block::new(partial_header, transactions.clone(), ommers);

		CurrentBlock::<T>::put(block.clone());
		CurrentReceipts::<T>::put(receipts.clone());
		CurrentTransactionStatuses::<T>::put(statuses.clone());
		BlockHash::<T>::insert(block_number, block.header.hash());

		if post_log {
			let digest = DigestItem::Consensus(
				FRONTIER_ENGINE_ID,
				PostLog::Hashes(fp_consensus::Hashes::from_block(block)).encode(),
			);
			frame_system::Pallet::<T>::deposit_log(digest);
		}
	}

	fn logs_bloom<'a>(logs: impl IntoIterator<Item = &'a Log>, bloom: &'a mut Bloom) {
		for log in logs {
			bloom.accrue(BloomInput::Raw(&log.address[..]));
			for topic in &log.topics {
				bloom.accrue(BloomInput::Raw(&topic[..]));
			}
		}
	}

<<<<<<< HEAD
	// Common controls to be performed in the same way by the pool and the
	// State Transition Function (STF).
	// This is the case for all controls except those concerning the nonce.
	fn validate_transaction_common(
		source: H160,
		transaction_data: &TransactionData,
	) -> Result<(U256, u64), TransactionValidityError> {
		let gas_limit = transaction_data.gas_limit;

		// We must ensure a transaction can pay the cost of its data bytes.
		// If it can't it should not be included in a block.
		let mut gasometer = evm::gasometer::Gasometer::new(
			gas_limit.low_u64(),
			<T as pallet_evm::Config>::config(),
		);
		let transaction_cost = match transaction_data.action {
			TransactionAction::Call(_) => evm::gasometer::call_transaction_cost(
				&transaction_data.input,
				&transaction_data.access_list,
			),
			TransactionAction::Create => evm::gasometer::create_transaction_cost(
				&transaction_data.input,
				&transaction_data.access_list,
			),
		};
		if gasometer.record_transaction(transaction_cost).is_err() {
			return Err(InvalidTransaction::Custom(
				TransactionValidationError::InvalidGasLimit as u8,
			)
			.into());
		}

		if let Some(chain_id) = transaction_data.chain_id {
			if chain_id != T::ChainId::get() {
				return Err(InvalidTransaction::Custom(
					TransactionValidationError::InvalidChainId as u8,
				)
				.into());
			}
		}

		if gas_limit >= T::BlockGasLimit::get() {
			return Err(InvalidTransaction::Custom(
				TransactionValidationError::InvalidGasLimit as u8,
			)
			.into());
		}

		let (base_fee, _) = T::FeeCalculator::min_gas_price();
		let mut priority = 0;

		// Sponsor only transactions, which have no priority fee
		let (max_fee_per_gas, may_sponsor) = match (
=======
	// Controls that must be performed by the pool.
	// The controls common with the State Transition Function (STF) are in
	// the function `validate_transaction_common`.
	fn validate_transaction_in_pool(
		origin: H160,
		transaction: &Transaction,
	) -> TransactionValidity {
		let transaction_data: TransactionData = transaction.into();
		let transaction_nonce = transaction_data.nonce;

		let (base_fee, _) = T::FeeCalculator::min_gas_price();
		let (who, _) = pallet_evm::Pallet::<T>::account_basic(&origin);

		let _ = CheckEvmTransaction::<InvalidTransactionWrapper>::new(
			CheckEvmTransactionConfig {
				evm_config: T::config(),
				block_gas_limit: T::BlockGasLimit::get(),
				base_fee,
				chain_id: T::ChainId::get(),
				is_transactional: true,
			},
			transaction_data.clone().into(),
		)
		.validate_in_pool_for(&who)
		.and_then(|v| v.with_chain_id())
		.and_then(|v| v.with_base_fee())
		.and_then(|v| v.with_balance_for(&who))
		.map_err(|e| e.0)?;

		let priority = match (
>>>>>>> ce45aff1
			transaction_data.gas_price,
			transaction_data.max_fee_per_gas,
			transaction_data.max_priority_fee_per_gas,
		) {
			// Legacy or EIP-2930 transaction.
			// Handle priority here. On legacy transaction everything in gas_price except
			// the current base_fee is considered a tip to the miner and thus the priority.
			(Some(gas_price), None, None) => {
<<<<<<< HEAD
				priority = gas_price.saturating_sub(base_fee).unique_saturated_into();
				(gas_price, gas_price == base_fee)
			}
			// EIP-1559 transaction without tip.
			(None, Some(max_fee_per_gas), None) => (max_fee_per_gas, true),
			// EIP-1559 transaction with tip.
			(None, Some(max_fee_per_gas), Some(max_priority_fee_per_gas)) => {
				if max_priority_fee_per_gas > max_fee_per_gas {
					return Err(InvalidTransaction::Custom(
						TransactionValidationError::MaxFeePerGasTooLow as u8,
					)
					.into());
				}
				priority = max_fee_per_gas
					.saturating_sub(base_fee)
					.min(max_priority_fee_per_gas)
					.unique_saturated_into();
				(max_fee_per_gas, max_priority_fee_per_gas.is_zero())
			}
			_ => return Err(InvalidTransaction::Payment.into()),
		};

		if max_fee_per_gas < base_fee {
			return Err(InvalidTransaction::Payment.into());
		}

		let max_fee = max_fee_per_gas.saturating_mul(gas_limit);
		let (source_data, _) = pallet_evm::Pallet::<T>::account_basic(&source);

		let value = transaction_data.value;
		let source_cross = T::CrossAccountId::from_eth(source);

		#[cfg(feature = "debug-logging")]
		if may_sponsor {
			log::trace!(target: "sponsoring", "checking who will pay fee for {}", source);
		} else {
			log::trace!(target: "sponsoring", "transactions is not egilible for sponsoring, as it has non-zero priority fee");
		}

		let sponsor = may_sponsor
			.then(|| {
				with_transaction(
					|| -> TransactionOutcome<Result<Option<T::CrossAccountId>, DispatchError>> {
						// Writes will be applied in pallet_evm::runner
						TransactionOutcome::Rollback(Ok(T::TransactionValidityHack::who_pays_fee(
							source,
							max_fee,
							&match transaction_data.action {
								TransactionAction::Call(target) => WithdrawReason::Call {
									target,
									input: transaction_data.input.clone(),
								},
								TransactionAction::Create => WithdrawReason::Create,
							},
						)))
					},
				)
				.ok()?
			})
			.flatten()
			.unwrap_or_else(|| source_cross.clone());
		let source = source_cross;

		if sponsor == source {
			#[cfg(feature = "debug-logging")]
			log::trace!(target: "sponsoring", "no sponsor found, user will pay for itself");
			let total_payment = value.saturating_add(max_fee);
			if source_data.balance < total_payment {
				#[cfg(feature = "debug-logging")]
				log::trace!(
					target: "sponsoring",
					"user doesn't have enough balance ({} < {})",
					source_data.balance,
					total_payment
				);
				return Err(InvalidTransaction::Payment.into());
			}
		} else {
			#[cfg(feature = "debug-logging")]
			log::trace!(target: "sponsoring", "found sponsor: {:?}", sponsor);
			let (sponsor_data, _) = pallet_evm::Pallet::<T>::account_basic_by_id(&sponsor);
			if source_data.balance < value || sponsor_data.balance < max_fee {
				#[cfg(feature = "debug-logging")]
				log::trace!(
					target: "sponsoring",
					"either user ({} < {}), or sponsor ({} < {}) does not have enough balance",
					source_data.balance,
					value,
					sponsor_data.balance,
					max_fee
				);
				return Err(InvalidTransaction::Payment.into());
			}
		}

		Ok((source_data.nonce, priority))
	}

	// Controls that must be performed by the pool.
	// The controls common with the State Transition Function (STF) are in
	// the function `validate_transaction_common`.
	fn validate_transaction_in_pool(
		origin: H160,
		transaction: &Transaction,
	) -> TransactionValidity {
		let transaction_data = Pallet::<T>::transaction_data(transaction);
		let transaction_nonce = transaction_data.nonce;

		let (account_nonce, priority) =
			Self::validate_transaction_common(origin, &transaction_data)?;

		if transaction_nonce < account_nonce {
			return Err(InvalidTransaction::Stale.into());
		}

=======
				gas_price.saturating_sub(base_fee).unique_saturated_into()
			}
			// EIP-1559 transaction without tip.
			(None, Some(_), None) => 0,
			// EIP-1559 transaction with tip.
			(None, Some(max_fee_per_gas), Some(max_priority_fee_per_gas)) => max_fee_per_gas
				.saturating_sub(base_fee)
				.min(max_priority_fee_per_gas)
				.unique_saturated_into(),
			// Unreachable because already validated. Gracefully handle.
			_ => return Err(InvalidTransaction::Payment.into()),
		};

>>>>>>> ce45aff1
		// The tag provides and requires must be filled correctly according to the nonce.
		let mut builder = ValidTransactionBuilder::default()
			.and_provides((origin, transaction_nonce))
			.priority(priority);

		// In the context of the pool, a transaction with
		// too high a nonce is still considered valid
		if transaction_nonce > who.nonce {
			if let Some(prev_nonce) = transaction_nonce.checked_sub(1.into()) {
				builder = builder.and_requires((origin, prev_nonce))
			}
		}

		builder.build()
	}

	fn apply_validated_transaction(
		source: H160,
		transaction: Transaction,
	) -> DispatchResultWithPostInfo {
		let (to, _, info) = Self::execute(source, &transaction, None)?;

		let pending = Pending::<T>::get();
		let transaction_hash = transaction.hash();
		let transaction_index = pending.len() as u32;

		let (reason, status, used_gas, dest) = match info {
			CallOrCreateInfo::Call(info) => {
				let logs = <CurrentLogs<T>>::take();
				(
					info.exit_reason,
					TransactionStatus {
						transaction_hash,
						transaction_index,
						from: source,
						to,
						contract_address: None,
						logs_bloom: {
							let mut bloom: Bloom = Bloom::default();
							Self::logs_bloom(logs.iter(), &mut bloom);
							bloom
						},
						logs,
					},
					info.used_gas,
					to,
				)
			}
			CallOrCreateInfo::Create(info) => {
				let logs = <CurrentLogs<T>>::take();
				(
					info.exit_reason,
					TransactionStatus {
						transaction_hash,
						transaction_index,
						from: source,
						to,
						contract_address: Some(info.value),
						logs_bloom: {
							let mut bloom: Bloom = Bloom::default();
							Self::logs_bloom(logs.iter(), &mut bloom);
							bloom
						},
						logs,
					},
					info.used_gas,
					Some(info.value),
				)
			}
		};

		let receipt = {
			let status_code: u8 = match reason {
				ExitReason::Succeed(_) => 1,
				_ => 0,
			};
			let logs_bloom = status.logs_bloom;
			let logs = status.clone().logs;
			let cumulative_gas_used = if let Some((_, _, receipt)) = pending.last() {
				match receipt {
					Receipt::Legacy(d) | Receipt::EIP2930(d) | Receipt::EIP1559(d) => {
						d.used_gas.saturating_add(used_gas)
					}
				}
			} else {
				used_gas
			};
			match &transaction {
				Transaction::Legacy(_) => Receipt::Legacy(ethereum::EIP658ReceiptData {
					status_code,
					used_gas: cumulative_gas_used,
					logs_bloom,
					logs,
				}),
				Transaction::EIP2930(_) => Receipt::EIP2930(ethereum::EIP2930ReceiptData {
					status_code,
					used_gas: cumulative_gas_used,
					logs_bloom,
					logs,
				}),
				Transaction::EIP1559(_) => Receipt::EIP1559(ethereum::EIP2930ReceiptData {
					status_code,
					used_gas: cumulative_gas_used,
					logs_bloom,
					logs,
				}),
			}
		};

		Pending::<T>::append((transaction, status, receipt));

		Self::deposit_event(Event::Executed {
			from: source,
			to: dest.unwrap_or_default(),
			transaction_hash,
			exit_reason: reason,
		});

		Ok(PostDispatchInfo {
			actual_weight: Some(T::GasWeightMapping::gas_to_weight(
				used_gas.unique_saturated_into(),
				true,
			)),
			pays_fee: Pays::No,
		})
	}

<<<<<<< HEAD
	pub fn flush_injected_transaction() {
		use ethereum::{TransactionSignature, TransactionV0};

		assert!(
			fp_consensus::find_pre_log(&frame_system::Pallet::<T>::digest()).is_err(),
			"this method is supposed to be called only from other pallets",
		);

		let logs = <CurrentLogs<T>>::take();
		if logs.is_empty() {
			return;
		}

		let nonce = <InjectedNonce<T>>::get()
			.checked_add(1u32.into())
			.expect("u256 should be enough");
		<InjectedNonce<T>>::set(nonce);

		let transaction = Transaction::Legacy(TransactionV0 {
			nonce,
			gas_price: 0.into(),
			gas_limit: 0.into(),
			action: TransactionAction::Call(H160([0; 20])),
			value: 0.into(),
			// zero selector, this transaction always has same sender, so all data should be acquired from logs
			input: Vec::from([0, 0, 0, 0]),
			// if v is not 27 - then we need to pass some other validity checks
			signature: TransactionSignature::new(27, H256([0x88; 32]), H256([0x88; 32])).unwrap(),
		});

		let transaction_hash =
			H256::from_slice(Keccak256::digest(&rlp::encode(&transaction)).as_slice());
		let transaction_index = <Pending<T>>::get().len() as u32;

		let logs_bloom = {
			let mut bloom: Bloom = Bloom::default();
			Self::logs_bloom(&logs, &mut bloom);
			bloom
		};

		let status = TransactionStatus {
			transaction_hash,
			transaction_index,
			from: H160::default(),
			to: None,
			contract_address: None,
			logs_bloom,
			logs: logs.clone(),
		};

		let receipt = Receipt::Legacy(EIP658ReceiptData {
			status_code: 1,
			used_gas: 0u32.into(),
			logs_bloom,
			logs,
		});

		<Pending<T>>::append((transaction, status, receipt));
	}

	/// Get the transaction status with given index.
	pub fn current_transaction_statuses() -> Option<Vec<TransactionStatus>> {
		CurrentTransactionStatuses::<T>::get()
	}

	/// Get current block.
	pub fn current_block() -> Option<ethereum::BlockV2> {
		CurrentBlock::<T>::get()
	}

=======
>>>>>>> ce45aff1
	/// Get current block hash
	pub fn current_block_hash() -> Option<H256> {
		Self::current_block().map(|block| block.header.hash())
	}

	/// Execute an Ethereum transaction.
	pub fn execute(
		from: H160,
		transaction: &Transaction,
		config: Option<evm::Config>,
	) -> Result<
		(Option<H160>, Option<H160>, CallOrCreateInfo),
		DispatchErrorWithPostInfo<PostDispatchInfo>,
	> {
		let (
			input,
			value,
			gas_limit,
			max_fee_per_gas,
			max_priority_fee_per_gas,
			nonce,
			action,
			access_list,
		) = {
			match transaction {
				// max_fee_per_gas and max_priority_fee_per_gas in legacy and 2930 transactions is
				// the provided gas_price.
				Transaction::Legacy(t) => (
					t.input.clone(),
					t.value,
					t.gas_limit,
					Some(t.gas_price),
					Some(t.gas_price),
					Some(t.nonce),
					t.action,
					Vec::new(),
				),
				Transaction::EIP2930(t) => {
					let access_list: Vec<(H160, Vec<H256>)> = t
						.access_list
						.iter()
						.map(|item| (item.address, item.storage_keys.clone()))
						.collect();
					(
						t.input.clone(),
						t.value,
						t.gas_limit,
						Some(t.gas_price),
						Some(t.gas_price),
						Some(t.nonce),
						t.action,
						access_list,
					)
				}
				Transaction::EIP1559(t) => {
					let access_list: Vec<(H160, Vec<H256>)> = t
						.access_list
						.iter()
						.map(|item| (item.address, item.storage_keys.clone()))
						.collect();
					(
						t.input.clone(),
						t.value,
						t.gas_limit,
						Some(t.max_fee_per_gas),
						Some(t.max_priority_fee_per_gas),
						Some(t.nonce),
						t.action,
						access_list,
					)
				}
			}
		};

		let from = T::CrossAccountId::from_eth(from);

		let is_transactional = true;
		let validate = false;
		match action {
			ethereum::TransactionAction::Call(target) => {
				let res = match T::Runner::call(
					from,
					target,
					input,
					value,
					gas_limit.unique_saturated_into(),
					max_fee_per_gas,
					max_priority_fee_per_gas,
					nonce,
					access_list,
					is_transactional,
					validate,
					config.as_ref().unwrap_or_else(|| T::config()),
				) {
					Ok(res) => res,
					Err(e) => {
						return Err(DispatchErrorWithPostInfo {
							post_info: PostDispatchInfo {
								actual_weight: Some(e.weight),
								pays_fee: Pays::Yes,
							},
							error: e.error.into(),
						})
					}
				};

				Ok((Some(target), None, CallOrCreateInfo::Call(res)))
			}
			ethereum::TransactionAction::Create => {
				let res = match T::Runner::create(
					from,
					input,
					value,
					gas_limit.unique_saturated_into(),
					max_fee_per_gas,
					max_priority_fee_per_gas,
					nonce,
					access_list,
					is_transactional,
					validate,
					config.as_ref().unwrap_or_else(|| T::config()),
				) {
					Ok(res) => res,
					Err(e) => {
						return Err(DispatchErrorWithPostInfo {
							post_info: PostDispatchInfo {
								actual_weight: Some(e.weight),
								pays_fee: Pays::Yes,
							},
							error: e.error.into(),
						})
					}
				};

				Ok((None, Some(res.value), CallOrCreateInfo::Create(res)))
			}
		}
	}

	/// Validate an Ethereum transaction already in block
	///
	/// This function must be called during the pre-dispatch phase
	/// (just before applying the extrinsic).
	pub fn validate_transaction_in_block(
		origin: H160,
		transaction: &Transaction,
	) -> Result<(), TransactionValidityError> {
		let transaction_data: TransactionData = transaction.into();

		let (base_fee, _) = T::FeeCalculator::min_gas_price();
		let (who, _) = pallet_evm::Pallet::<T>::account_basic(&origin);

		let _ = CheckEvmTransaction::<InvalidTransactionWrapper>::new(
			CheckEvmTransactionConfig {
				evm_config: T::config(),
				block_gas_limit: T::BlockGasLimit::get(),
				base_fee,
				chain_id: T::ChainId::get(),
				is_transactional: true,
			},
			transaction_data.into(),
		)
		.validate_in_block_for(&who)
		.and_then(|v| v.with_chain_id())
		.and_then(|v| v.with_base_fee())
		.and_then(|v| v.with_balance_for(&who))
		.map_err(|e| TransactionValidityError::Invalid(e.0))?;

		Ok(())
	}

	pub fn migrate_block_v0_to_v2() -> Weight {
		let db_weights = T::DbWeight::get();
<<<<<<< HEAD
		let mut weight: Weight = Weight::from_ref_time(db_weights.read);
=======
		let mut weight: Weight = db_weights.reads(1);
>>>>>>> ce45aff1
		let item = b"CurrentBlock";
		let block_v0 = frame_support::storage::migration::get_storage_value::<ethereum::BlockV0>(
			Self::name().as_bytes(),
			item,
			&[],
		);
		if let Some(block_v0) = block_v0 {
<<<<<<< HEAD
			weight = weight.saturating_add(Weight::from_ref_time(db_weights.write));
=======
			weight = weight.saturating_add(db_weights.writes(1));
>>>>>>> ce45aff1
			let block_v2: ethereum::BlockV2 = block_v0.into();
			frame_support::storage::migration::put_storage_value::<ethereum::BlockV2>(
				Self::name().as_bytes(),
				item,
				&[],
				block_v2,
			);
		}
		weight
	}
}

pub struct ValidatedTransaction<T>(PhantomData<T>);
impl<T: Config> ValidatedTransactionT for ValidatedTransaction<T> {
	fn apply(source: H160, transaction: Transaction) -> DispatchResultWithPostInfo {
		Pallet::<T>::apply_validated_transaction(source, transaction)
	}
}

#[derive(Eq, PartialEq, Clone, RuntimeDebug)]
pub enum ReturnValue {
	Bytes(Vec<u8>),
	Hash(H160),
}

pub struct IntermediateStateRoot<T>(PhantomData<T>);
impl<T: Config> Get<H256> for IntermediateStateRoot<T> {
	fn get() -> H256 {
		let version = T::Version::get().state_version();
		H256::decode(&mut &sp_io::storage::root(version)[..])
			.expect("Node is configured to use the same hash; qed")
	}
}

/// Returns the Ethereum block hash by number.
pub struct EthereumBlockHashMapping<T>(PhantomData<T>);
impl<T: Config> BlockHashMapping for EthereumBlockHashMapping<T> {
	fn block_hash(number: u32) -> H256 {
		BlockHash::<T>::get(U256::from(number))
	}
}

<<<<<<< HEAD
#[repr(u8)]
enum TransactionValidationError {
	#[allow(dead_code)]
	UnknownError,
	InvalidChainId,
	InvalidSignature,
	InvalidGasLimit,
	MaxFeePerGasTooLow,
}

#[derive(TypeInfo, PartialEq, Eq, Clone, Debug, Encode, Decode)]
pub struct FakeTransactionFinalizer<T>(PhantomData<T>);

impl<T: Config + TypeInfo + Debug + Send + Sync> SignedExtension for FakeTransactionFinalizer<T> {
	const IDENTIFIER: &'static str = "FakeTransactionFinalizer";

	type AccountId = T::AccountId;

	type Call = T::RuntimeCall;

	type AdditionalSigned = ();

	type Pre = ();

	fn additional_signed(&self) -> Result<Self::AdditionalSigned, TransactionValidityError> {
		Ok(())
	}

	fn pre_dispatch(
		self,
		_who: &Self::AccountId,
		_call: &Self::Call,
		_info: &DispatchInfoOf<Self::Call>,
		_len: usize,
	) -> Result<Self::Pre, TransactionValidityError> {
		Ok(())
	}

	fn post_dispatch(
		_pre: Option<Self::Pre>,
		_info: &DispatchInfoOf<Self::Call>,
		_post_info: &PostDispatchInfoOf<Self::Call>,
		_len: usize,
		_result: &sp_runtime::DispatchResult,
	) -> Result<(), TransactionValidityError> {
		<Pallet<T>>::flush_injected_transaction();
		Ok(())
=======
pub struct InvalidTransactionWrapper(InvalidTransaction);

impl From<InvalidEvmTransactionError> for InvalidTransactionWrapper {
	fn from(validation_error: InvalidEvmTransactionError) -> Self {
		match validation_error {
			InvalidEvmTransactionError::GasLimitTooLow => InvalidTransactionWrapper(
				InvalidTransaction::Custom(TransactionValidationError::GasLimitTooLow as u8),
			),
			InvalidEvmTransactionError::GasLimitTooHigh => InvalidTransactionWrapper(
				InvalidTransaction::Custom(TransactionValidationError::GasLimitTooHigh as u8),
			),
			InvalidEvmTransactionError::GasPriceTooLow => {
				InvalidTransactionWrapper(InvalidTransaction::Payment)
			}
			InvalidEvmTransactionError::PriorityFeeTooHigh => InvalidTransactionWrapper(
				InvalidTransaction::Custom(TransactionValidationError::MaxFeePerGasTooLow as u8),
			),
			InvalidEvmTransactionError::BalanceTooLow => {
				InvalidTransactionWrapper(InvalidTransaction::Payment)
			}
			InvalidEvmTransactionError::TxNonceTooLow => {
				InvalidTransactionWrapper(InvalidTransaction::Stale)
			}
			InvalidEvmTransactionError::TxNonceTooHigh => {
				InvalidTransactionWrapper(InvalidTransaction::Future)
			}
			InvalidEvmTransactionError::InvalidPaymentInput => {
				InvalidTransactionWrapper(InvalidTransaction::Payment)
			}
			InvalidEvmTransactionError::InvalidChainId => InvalidTransactionWrapper(
				InvalidTransaction::Custom(TransactionValidationError::InvalidChainId as u8),
			),
		}
>>>>>>> ce45aff1
	}
}<|MERGE_RESOLUTION|>--- conflicted
+++ resolved
@@ -35,40 +35,24 @@
 use ethereum_types::{Bloom, BloomInput, H160, H256, H64, U256};
 use evm::ExitReason;
 use fp_consensus::{PostLog, PreLog, FRONTIER_ENGINE_ID};
-<<<<<<< HEAD
-use fp_evm::{CallOrCreateInfo, TransactionValidityHack, WithdrawReason};
-=======
 use fp_ethereum::{
 	TransactionData, TransactionValidationError, ValidatedTransaction as ValidatedTransactionT,
 };
 use fp_evm::{
 	CallOrCreateInfo, CheckEvmTransaction, CheckEvmTransactionConfig, InvalidEvmTransactionError,
 };
->>>>>>> ce45aff1
 use fp_storage::{EthereumStorageSchema, PALLET_ETHEREUM_SCHEMA};
 use frame_support::{
-<<<<<<< HEAD
 	codec::{Decode, Encode},
 	dispatch::{DispatchInfo, DispatchResultWithPostInfo, Pays, PostDispatchInfo},
-	storage::with_transaction,
-=======
-	codec::{Decode, Encode, MaxEncodedLen},
-	dispatch::{DispatchInfo, DispatchResultWithPostInfo, Pays, PostDispatchInfo},
 	scale_info::TypeInfo,
->>>>>>> ce45aff1
 	traits::{EnsureOrigin, Get, PalletInfoAccess},
 	weights::Weight,
 };
 use frame_system::{pallet_prelude::OriginFor, CheckWeight, WeightInfo};
-<<<<<<< HEAD
 use pallet_evm::{
 	account::CrossAccountId, BlockHashMapping, CurrentLogs, FeeCalculator, GasWeightMapping, Runner,
 };
-use scale_info::TypeInfo;
-use sha3::{Digest, Keccak256};
-=======
-use pallet_evm::{BlockHashMapping, FeeCalculator, GasWeightMapping, Runner};
->>>>>>> ce45aff1
 use sp_runtime::{
 	generic::DigestItem,
 	traits::{
@@ -78,7 +62,7 @@
 	transaction_validity::{
 		InvalidTransaction, TransactionValidity, TransactionValidityError, ValidTransactionBuilder,
 	},
-	DispatchError, DispatchErrorWithPostInfo, RuntimeDebug, TransactionOutcome,
+	DispatchErrorWithPostInfo, RuntimeDebug,
 };
 use sp_std::{marker::PhantomData, prelude::*};
 
@@ -88,11 +72,7 @@
 };
 pub use fp_rpc::TransactionStatus;
 
-<<<<<<< HEAD
-#[derive(PartialEq, Eq, Clone, Encode, Decode, RuntimeDebug, TypeInfo, MaxEncodedLen)]
-=======
 #[derive(Clone, Eq, PartialEq, RuntimeDebug, Encode, Decode, MaxEncodedLen, TypeInfo)]
->>>>>>> ce45aff1
 pub enum RawOrigin {
 	EthereumTransaction(H160),
 }
@@ -199,17 +179,6 @@
 	use frame_support::pallet_prelude::*;
 	use frame_system::pallet_prelude::*;
 
-<<<<<<< HEAD
-	#[pallet::config]
-	pub trait Config: frame_system::Config + pallet_timestamp::Config + pallet_evm::Config {
-		/// The overarching event type.
-		type RuntimeEvent: From<Event> + IsType<<Self as frame_system::Config>::RuntimeEvent>;
-		/// How Ethereum state root is calculated.
-		type StateRoot: Get<H256>;
-	}
-
-=======
->>>>>>> ce45aff1
 	#[pallet::pallet]
 	#[pallet::generate_store(pub(super) trait Store)]
 	#[pallet::without_storage_info]
@@ -269,11 +238,7 @@
 					let r = Self::apply_validated_transaction(source, transaction)
 						.expect("pre-block apply transaction failed; the block cannot be built");
 
-<<<<<<< HEAD
-					weight = weight.saturating_add(r.actual_weight.unwrap_or(Weight::zero()));
-=======
 					weight = weight.saturating_add(r.actual_weight.unwrap_or_default());
->>>>>>> ce45aff1
 				}
 			}
 			// Account for `on_finalize` weight:
@@ -290,11 +255,7 @@
 				&EthereumStorageSchema::V3,
 			);
 
-<<<<<<< HEAD
-			Weight::from_ref_time(T::DbWeight::get().write)
-=======
 			T::DbWeight::get().writes(1)
->>>>>>> ce45aff1
 		}
 	}
 
@@ -493,61 +454,6 @@
 		}
 	}
 
-<<<<<<< HEAD
-	// Common controls to be performed in the same way by the pool and the
-	// State Transition Function (STF).
-	// This is the case for all controls except those concerning the nonce.
-	fn validate_transaction_common(
-		source: H160,
-		transaction_data: &TransactionData,
-	) -> Result<(U256, u64), TransactionValidityError> {
-		let gas_limit = transaction_data.gas_limit;
-
-		// We must ensure a transaction can pay the cost of its data bytes.
-		// If it can't it should not be included in a block.
-		let mut gasometer = evm::gasometer::Gasometer::new(
-			gas_limit.low_u64(),
-			<T as pallet_evm::Config>::config(),
-		);
-		let transaction_cost = match transaction_data.action {
-			TransactionAction::Call(_) => evm::gasometer::call_transaction_cost(
-				&transaction_data.input,
-				&transaction_data.access_list,
-			),
-			TransactionAction::Create => evm::gasometer::create_transaction_cost(
-				&transaction_data.input,
-				&transaction_data.access_list,
-			),
-		};
-		if gasometer.record_transaction(transaction_cost).is_err() {
-			return Err(InvalidTransaction::Custom(
-				TransactionValidationError::InvalidGasLimit as u8,
-			)
-			.into());
-		}
-
-		if let Some(chain_id) = transaction_data.chain_id {
-			if chain_id != T::ChainId::get() {
-				return Err(InvalidTransaction::Custom(
-					TransactionValidationError::InvalidChainId as u8,
-				)
-				.into());
-			}
-		}
-
-		if gas_limit >= T::BlockGasLimit::get() {
-			return Err(InvalidTransaction::Custom(
-				TransactionValidationError::InvalidGasLimit as u8,
-			)
-			.into());
-		}
-
-		let (base_fee, _) = T::FeeCalculator::min_gas_price();
-		let mut priority = 0;
-
-		// Sponsor only transactions, which have no priority fee
-		let (max_fee_per_gas, may_sponsor) = match (
-=======
 	// Controls that must be performed by the pool.
 	// The controls common with the State Transition Function (STF) are in
 	// the function `validate_transaction_common`.
@@ -578,7 +484,6 @@
 		.map_err(|e| e.0)?;
 
 		let priority = match (
->>>>>>> ce45aff1
 			transaction_data.gas_price,
 			transaction_data.max_fee_per_gas,
 			transaction_data.max_priority_fee_per_gas,
@@ -587,123 +492,6 @@
 			// Handle priority here. On legacy transaction everything in gas_price except
 			// the current base_fee is considered a tip to the miner and thus the priority.
 			(Some(gas_price), None, None) => {
-<<<<<<< HEAD
-				priority = gas_price.saturating_sub(base_fee).unique_saturated_into();
-				(gas_price, gas_price == base_fee)
-			}
-			// EIP-1559 transaction without tip.
-			(None, Some(max_fee_per_gas), None) => (max_fee_per_gas, true),
-			// EIP-1559 transaction with tip.
-			(None, Some(max_fee_per_gas), Some(max_priority_fee_per_gas)) => {
-				if max_priority_fee_per_gas > max_fee_per_gas {
-					return Err(InvalidTransaction::Custom(
-						TransactionValidationError::MaxFeePerGasTooLow as u8,
-					)
-					.into());
-				}
-				priority = max_fee_per_gas
-					.saturating_sub(base_fee)
-					.min(max_priority_fee_per_gas)
-					.unique_saturated_into();
-				(max_fee_per_gas, max_priority_fee_per_gas.is_zero())
-			}
-			_ => return Err(InvalidTransaction::Payment.into()),
-		};
-
-		if max_fee_per_gas < base_fee {
-			return Err(InvalidTransaction::Payment.into());
-		}
-
-		let max_fee = max_fee_per_gas.saturating_mul(gas_limit);
-		let (source_data, _) = pallet_evm::Pallet::<T>::account_basic(&source);
-
-		let value = transaction_data.value;
-		let source_cross = T::CrossAccountId::from_eth(source);
-
-		#[cfg(feature = "debug-logging")]
-		if may_sponsor {
-			log::trace!(target: "sponsoring", "checking who will pay fee for {}", source);
-		} else {
-			log::trace!(target: "sponsoring", "transactions is not egilible for sponsoring, as it has non-zero priority fee");
-		}
-
-		let sponsor = may_sponsor
-			.then(|| {
-				with_transaction(
-					|| -> TransactionOutcome<Result<Option<T::CrossAccountId>, DispatchError>> {
-						// Writes will be applied in pallet_evm::runner
-						TransactionOutcome::Rollback(Ok(T::TransactionValidityHack::who_pays_fee(
-							source,
-							max_fee,
-							&match transaction_data.action {
-								TransactionAction::Call(target) => WithdrawReason::Call {
-									target,
-									input: transaction_data.input.clone(),
-								},
-								TransactionAction::Create => WithdrawReason::Create,
-							},
-						)))
-					},
-				)
-				.ok()?
-			})
-			.flatten()
-			.unwrap_or_else(|| source_cross.clone());
-		let source = source_cross;
-
-		if sponsor == source {
-			#[cfg(feature = "debug-logging")]
-			log::trace!(target: "sponsoring", "no sponsor found, user will pay for itself");
-			let total_payment = value.saturating_add(max_fee);
-			if source_data.balance < total_payment {
-				#[cfg(feature = "debug-logging")]
-				log::trace!(
-					target: "sponsoring",
-					"user doesn't have enough balance ({} < {})",
-					source_data.balance,
-					total_payment
-				);
-				return Err(InvalidTransaction::Payment.into());
-			}
-		} else {
-			#[cfg(feature = "debug-logging")]
-			log::trace!(target: "sponsoring", "found sponsor: {:?}", sponsor);
-			let (sponsor_data, _) = pallet_evm::Pallet::<T>::account_basic_by_id(&sponsor);
-			if source_data.balance < value || sponsor_data.balance < max_fee {
-				#[cfg(feature = "debug-logging")]
-				log::trace!(
-					target: "sponsoring",
-					"either user ({} < {}), or sponsor ({} < {}) does not have enough balance",
-					source_data.balance,
-					value,
-					sponsor_data.balance,
-					max_fee
-				);
-				return Err(InvalidTransaction::Payment.into());
-			}
-		}
-
-		Ok((source_data.nonce, priority))
-	}
-
-	// Controls that must be performed by the pool.
-	// The controls common with the State Transition Function (STF) are in
-	// the function `validate_transaction_common`.
-	fn validate_transaction_in_pool(
-		origin: H160,
-		transaction: &Transaction,
-	) -> TransactionValidity {
-		let transaction_data = Pallet::<T>::transaction_data(transaction);
-		let transaction_nonce = transaction_data.nonce;
-
-		let (account_nonce, priority) =
-			Self::validate_transaction_common(origin, &transaction_data)?;
-
-		if transaction_nonce < account_nonce {
-			return Err(InvalidTransaction::Stale.into());
-		}
-
-=======
 				gas_price.saturating_sub(base_fee).unique_saturated_into()
 			}
 			// EIP-1559 transaction without tip.
@@ -717,7 +505,6 @@
 			_ => return Err(InvalidTransaction::Payment.into()),
 		};
 
->>>>>>> ce45aff1
 		// The tag provides and requires must be filled correctly according to the nonce.
 		let mut builder = ValidTransactionBuilder::default()
 			.and_provides((origin, transaction_nonce))
@@ -845,7 +632,6 @@
 		})
 	}
 
-<<<<<<< HEAD
 	pub fn flush_injected_transaction() {
 		use ethereum::{TransactionSignature, TransactionV0};
 
@@ -877,7 +663,7 @@
 		});
 
 		let transaction_hash =
-			H256::from_slice(Keccak256::digest(&rlp::encode(&transaction)).as_slice());
+			H256::from_slice(sp_io::hashing::keccak_256(&rlp::encode(&transaction)).as_slice());
 		let transaction_index = <Pending<T>>::get().len() as u32;
 
 		let logs_bloom = {
@@ -906,18 +692,6 @@
 		<Pending<T>>::append((transaction, status, receipt));
 	}
 
-	/// Get the transaction status with given index.
-	pub fn current_transaction_statuses() -> Option<Vec<TransactionStatus>> {
-		CurrentTransactionStatuses::<T>::get()
-	}
-
-	/// Get current block.
-	pub fn current_block() -> Option<ethereum::BlockV2> {
-		CurrentBlock::<T>::get()
-	}
-
-=======
->>>>>>> ce45aff1
 	/// Get current block hash
 	pub fn current_block_hash() -> Option<H256> {
 		Self::current_block().map(|block| block.header.hash())
@@ -1091,11 +865,7 @@
 
 	pub fn migrate_block_v0_to_v2() -> Weight {
 		let db_weights = T::DbWeight::get();
-<<<<<<< HEAD
-		let mut weight: Weight = Weight::from_ref_time(db_weights.read);
-=======
 		let mut weight: Weight = db_weights.reads(1);
->>>>>>> ce45aff1
 		let item = b"CurrentBlock";
 		let block_v0 = frame_support::storage::migration::get_storage_value::<ethereum::BlockV0>(
 			Self::name().as_bytes(),
@@ -1103,11 +873,7 @@
 			&[],
 		);
 		if let Some(block_v0) = block_v0 {
-<<<<<<< HEAD
-			weight = weight.saturating_add(Weight::from_ref_time(db_weights.write));
-=======
 			weight = weight.saturating_add(db_weights.writes(1));
->>>>>>> ce45aff1
 			let block_v2: ethereum::BlockV2 = block_v0.into();
 			frame_support::storage::migration::put_storage_value::<ethereum::BlockV2>(
 				Self::name().as_bytes(),
@@ -1150,55 +916,6 @@
 	}
 }
 
-<<<<<<< HEAD
-#[repr(u8)]
-enum TransactionValidationError {
-	#[allow(dead_code)]
-	UnknownError,
-	InvalidChainId,
-	InvalidSignature,
-	InvalidGasLimit,
-	MaxFeePerGasTooLow,
-}
-
-#[derive(TypeInfo, PartialEq, Eq, Clone, Debug, Encode, Decode)]
-pub struct FakeTransactionFinalizer<T>(PhantomData<T>);
-
-impl<T: Config + TypeInfo + Debug + Send + Sync> SignedExtension for FakeTransactionFinalizer<T> {
-	const IDENTIFIER: &'static str = "FakeTransactionFinalizer";
-
-	type AccountId = T::AccountId;
-
-	type Call = T::RuntimeCall;
-
-	type AdditionalSigned = ();
-
-	type Pre = ();
-
-	fn additional_signed(&self) -> Result<Self::AdditionalSigned, TransactionValidityError> {
-		Ok(())
-	}
-
-	fn pre_dispatch(
-		self,
-		_who: &Self::AccountId,
-		_call: &Self::Call,
-		_info: &DispatchInfoOf<Self::Call>,
-		_len: usize,
-	) -> Result<Self::Pre, TransactionValidityError> {
-		Ok(())
-	}
-
-	fn post_dispatch(
-		_pre: Option<Self::Pre>,
-		_info: &DispatchInfoOf<Self::Call>,
-		_post_info: &PostDispatchInfoOf<Self::Call>,
-		_len: usize,
-		_result: &sp_runtime::DispatchResult,
-	) -> Result<(), TransactionValidityError> {
-		<Pallet<T>>::flush_injected_transaction();
-		Ok(())
-=======
 pub struct InvalidTransactionWrapper(InvalidTransaction);
 
 impl From<InvalidEvmTransactionError> for InvalidTransactionWrapper {
@@ -1232,6 +949,45 @@
 				InvalidTransaction::Custom(TransactionValidationError::InvalidChainId as u8),
 			),
 		}
->>>>>>> ce45aff1
+	}
+}
+
+#[derive(TypeInfo, PartialEq, Eq, Clone, Debug, Encode, Decode)]
+pub struct FakeTransactionFinalizer<T>(PhantomData<T>);
+
+impl<T: Config + TypeInfo + Debug + Send + Sync> SignedExtension for FakeTransactionFinalizer<T> {
+	const IDENTIFIER: &'static str = "FakeTransactionFinalizer";
+
+	type AccountId = T::AccountId;
+
+	type Call = T::RuntimeCall;
+
+	type AdditionalSigned = ();
+
+	type Pre = ();
+
+	fn additional_signed(&self) -> Result<Self::AdditionalSigned, TransactionValidityError> {
+		Ok(())
+	}
+
+	fn pre_dispatch(
+		self,
+		_who: &Self::AccountId,
+		_call: &Self::Call,
+		_info: &DispatchInfoOf<Self::Call>,
+		_len: usize,
+	) -> Result<Self::Pre, TransactionValidityError> {
+		Ok(())
+	}
+
+	fn post_dispatch(
+		_pre: Option<Self::Pre>,
+		_info: &DispatchInfoOf<Self::Call>,
+		_post_info: &PostDispatchInfoOf<Self::Call>,
+		_len: usize,
+		_result: &sp_runtime::DispatchResult,
+	) -> Result<(), TransactionValidityError> {
+		<Pallet<T>>::flush_injected_transaction();
+		Ok(())
 	}
 }