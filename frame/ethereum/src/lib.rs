--- conflicted
+++ resolved
@@ -23,35 +23,23 @@
 // Ensure we're `no_std` when compiling for Wasm.
 #![cfg_attr(not(feature = "std"), no_std)]
 
-<<<<<<< HEAD
-use codec::{Decode, Encode};
-use ethereum::EIP658ReceiptData;
+#[cfg(all(feature = "std", test))]
+mod mock;
+#[cfg(all(feature = "std", test))]
+mod tests;
+
 use ethereum_types::{Bloom, BloomInput, H160, H256, H64, U256};
 use evm::ExitReason;
 use fp_consensus::{PostLog, PreLog, FRONTIER_ENGINE_ID};
 use fp_evm::{CallOrCreateInfo, TransactionValidityHack, WithdrawReason};
-use fp_storage::PALLET_ETHEREUM_SCHEMA;
-=======
-#[cfg(all(feature = "std", test))]
-mod mock;
-#[cfg(all(feature = "std", test))]
-mod tests;
-
-use ethereum_types::{Bloom, BloomInput, H160, H256, H64, U256};
-use evm::ExitReason;
-use fp_consensus::{PostLog, PreLog, FRONTIER_ENGINE_ID};
-use fp_evm::CallOrCreateInfo;
 use fp_storage::{EthereumStorageSchema, PALLET_ETHEREUM_SCHEMA};
 #[cfg(feature = "try-runtime")]
 use frame_support::traits::OnRuntimeUpgradeHelpersExt;
->>>>>>> 61c83001
 use frame_support::{
 	codec::{Decode, Encode},
 	dispatch::DispatchResultWithPostInfo,
-	scale_info::TypeInfo,
 	traits::{EnsureOrigin, Get, PalletInfoAccess},
 	weights::{Pays, PostDispatchInfo, Weight},
-	StateVersion,
 };
 use frame_system::{pallet_prelude::OriginFor, WeightInfo};
 use pallet_evm::{
@@ -71,18 +59,10 @@
 
 pub use ethereum::{
 	AccessListItem, BlockV2 as Block, LegacyTransactionMessage, Log, ReceiptV3 as Receipt,
-	TransactionAction, TransactionV2 as Transaction,
+	TransactionAction, TransactionV2 as Transaction, EIP658ReceiptData,
 };
 pub use fp_rpc::TransactionStatus;
 
-<<<<<<< HEAD
-#[cfg(all(feature = "std", test))]
-mod mock;
-#[cfg(all(feature = "std", test))]
-mod tests;
-
-=======
->>>>>>> 61c83001
 #[derive(PartialEq, Eq, Clone, Encode, Decode, RuntimeDebug, TypeInfo)]
 pub enum RawOrigin {
 	EthereumTransaction(H160),
@@ -767,13 +747,27 @@
 
 	pub fn inject_emulated_transaction_result(
 		source: H160,
-		transaction: Transaction,
 		logs: Vec<MaybeMirroredLog>,
 	) {
+		use ethereum::{TransactionV0, TransactionSignature};
+
 		assert!(
 			fp_consensus::find_pre_log(&frame_system::Pallet::<T>::digest()).is_err(),
 			"this method is supposed to be called only from other pallets",
 		);
+
+		let transaction = Transaction::Legacy(TransactionV0 {
+			// FIXME: we get same transaction hash, because here we have same nonce
+			nonce: 0.into(),
+			gas_price: 0.into(),
+			gas_limit: 0.into(),
+			action: TransactionAction::Call(H160([0; 20])),
+			value: 0.into(),
+			// zero selector, this transaction always has same sender, so all data should be acquired from logs
+			input: Vec::from([0, 0, 0, 0]),
+			// if v is not 27 - then we need to pass some other validity checks
+			signature: TransactionSignature::new(27, H256([0x88; 32]), H256([0x88; 32])).unwrap(),
+		});
 
 		let transaction_hash =
 			H256::from_slice(Keccak256::digest(&rlp::encode(&transaction)).as_slice());
@@ -799,7 +793,7 @@
 
 		let receipt = Receipt::Legacy(EIP658ReceiptData {
 			status_code: 1,
-			used_gas: 0.into(),
+			used_gas: 0u32.into(),
 			logs_bloom: logs_bloom.clone(),
 			logs: logs.clone(),
 		});
@@ -1021,25 +1015,20 @@
 	}
 }
 
-<<<<<<< HEAD
 pub trait EthereumTransactionSender {
-	fn submit_logs_transaction(source: H160, transaction: Transaction, logs: Vec<MaybeMirroredLog>);
+	fn submit_logs_transaction(source: H160, logs: Vec<MaybeMirroredLog>);
 }
 
 impl<T: Config> EthereumTransactionSender for Pallet<T> {
 	fn submit_logs_transaction(
 		source: H160,
-		transaction: Transaction,
 		logs: Vec<MaybeMirroredLog>,
 	) {
-		<Pallet<T>>::inject_emulated_transaction_result(source, transaction, logs)
-	}
-}
-
-#[derive(Eq, PartialEq, Clone, sp_runtime::RuntimeDebug)]
-=======
+		<Pallet<T>>::inject_emulated_transaction_result(source, logs)
+	}
+}
+
 #[derive(Eq, PartialEq, Clone, RuntimeDebug)]
->>>>>>> 61c83001
 pub enum ReturnValue {
 	Bytes(Vec<u8>),
 	Hash(H160),
@@ -1048,12 +1037,8 @@
 pub struct IntermediateStateRoot<T>(PhantomData<T>);
 impl<T: Config> Get<H256> for IntermediateStateRoot<T> {
 	fn get() -> H256 {
-<<<<<<< HEAD
-		H256::decode(&mut &sp_io::storage::root(StateVersion::V0)[..])
-=======
 		let version = T::Version::get().state_version();
 		H256::decode(&mut &sp_io::storage::root(version)[..])
->>>>>>> 61c83001
 			.expect("Node is configured to use the same hash; qed")
 	}
 }
