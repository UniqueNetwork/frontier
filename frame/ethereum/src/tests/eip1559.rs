--- conflicted
+++ resolved
@@ -142,11 +142,7 @@
 
 		let call = crate::Call::<Test>::transact { transaction };
 		let source = call.check_self_contained().unwrap().unwrap();
-<<<<<<< HEAD
-		let extrinsic = CheckedExtrinsic::<u64, crate::mock::RuntimeCall, SignedExtra, _> {
-=======
 		let extrinsic = CheckedExtrinsic::<u64, _, SignedExtra, _> {
->>>>>>> ce45aff1
 			signed: fp_self_contained::CheckedSignature::SelfContained(source),
 			function: RuntimeCall::Ethereum(call.clone()),
 		};
@@ -173,11 +169,7 @@
 			transaction: signed,
 		};
 		let source = call.check_self_contained().unwrap().unwrap();
-<<<<<<< HEAD
-		let extrinsic = CheckedExtrinsic::<u64, crate::mock::RuntimeCall, SignedExtra, H160> {
-=======
 		let extrinsic = CheckedExtrinsic::<u64, _, SignedExtra, H160> {
->>>>>>> ce45aff1
 			signed: fp_self_contained::CheckedSignature::SelfContained(source),
 			function: RuntimeCall::Ethereum(call.clone()),
 		};
@@ -204,11 +196,7 @@
 			transaction: signed2,
 		};
 		let source2 = call2.check_self_contained().unwrap().unwrap();
-<<<<<<< HEAD
-		let extrinsic2 = CheckedExtrinsic::<u64, crate::mock::RuntimeCall, SignedExtra, _> {
-=======
 		let extrinsic2 = CheckedExtrinsic::<u64, _, SignedExtra, _> {
->>>>>>> ce45aff1
 			signed: fp_self_contained::CheckedSignature::SelfContained(source),
 			function: RuntimeCall::Ethereum(call2.clone()),
 		};
