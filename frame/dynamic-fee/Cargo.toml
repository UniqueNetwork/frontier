--- conflicted
+++ resolved
@@ -10,26 +10,17 @@
 pallet-evm = { path = "../evm", version = "6.0.0-dev", default-features = false }
 codec = { package = "parity-scale-codec", version = "2.0.0", default-features = false }
 serde = { version = "1.0.101", optional = true }
-<<<<<<< HEAD
 sp-std = { version = "3.0.0", default-features = false, git = "https://github.com/paritytech/substrate.git", branch = "polkadot-v0.9.8" }
 sp-core = { version = "3.0.0", default-features = false, git = "https://github.com/paritytech/substrate.git", branch = "polkadot-v0.9.8" }
 sp-runtime = { version = "3.0.0", default-features = false, git = "https://github.com/paritytech/substrate.git", branch = "polkadot-v0.9.8" }
 sp-inherents = { version = "3.0.0", default-features = false, git = "https://github.com/paritytech/substrate.git", branch = "polkadot-v0.9.8" }
 frame-system = { version = "3.0.0", default-features = false, git = "https://github.com/paritytech/substrate.git", branch = "polkadot-v0.9.8" }
 frame-support = { version = "3.0.0", default-features = false, git = "https://github.com/paritytech/substrate.git", branch = "polkadot-v0.9.8" }
-=======
-sp-std = { version = "4.0.0-dev", default-features = false, git = "https://github.com/paritytech/substrate" }
-sp-core = { version = "4.0.0-dev", default-features = false, git = "https://github.com/paritytech/substrate" }
-sp-runtime = { version = "4.0.0-dev", default-features = false, git = "https://github.com/paritytech/substrate" }
-sp-inherents = { version = "4.0.0-dev", default-features = false, git = "https://github.com/paritytech/substrate" }
-frame-system = { version = "4.0.0-dev", default-features = false, git = "https://github.com/paritytech/substrate" }
-frame-support = { version = "4.0.0-dev", default-features = false, git = "https://github.com/paritytech/substrate" }
 async-trait = "0.1"
 
 [dev-dependencies]
-pallet-timestamp = { version = "4.0.0-dev", default-features = false, git = "https://github.com/paritytech/substrate" }
-sp-io = { version = "4.0.0-dev", default-features = false, git = "https://github.com/paritytech/substrate" }
->>>>>>> 0b962f21
+pallet-timestamp = { version = "4.0.0-dev", default-features = false, git = "https://github.com/paritytech/substrate.git", branch = "polkadot-v0.9.8" }
+sp-io = { version = "4.0.0-dev", default-features = false, git = "https://github.com/paritytech/substrate.git", branch = "polkadot-v0.9.8" }
 
 [features]
 default = ["std"]
