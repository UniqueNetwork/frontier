--- conflicted
+++ resolved
@@ -18,17 +18,6 @@
 // Ensure we're `no_std` when compiling for Wasm.
 #![cfg_attr(not(feature = "std"), no_std)]
 
-<<<<<<< HEAD
-use codec::{Encode, Decode};
-use sp_std::cmp::{min, max};
-use sp_runtime::RuntimeDebug;
-use sp_core::U256;
-use sp_inherents::{InherentIdentifier, InherentData, IsFatalError};
-use frame_support::{
-	decl_module, decl_storage,
-	traits::Get, weights::Weight,
-	pallet_prelude::ProvideInherent,
-=======
 use async_trait::async_trait;
 use codec::{Decode, Encode};
 use frame_support::{
@@ -36,7 +25,6 @@
 	inherent::{IsFatalError, ProvideInherent},
 	traits::Get,
 	weights::{DispatchClass, Weight},
->>>>>>> 0b962f21
 };
 use frame_system::ensure_none;
 use sp_core::U256;
@@ -138,25 +126,6 @@
 // #[cfg(feature = "std")]
 // pub struct InherentDataProvider(pub InherentType);
 
-<<<<<<< HEAD
-// #[cfg(feature = "std")]
-// impl ProvideInherentData for InherentDataProvider {
-// 	fn inherent_identifier(&self) -> &'static InherentIdentifier {
-// 		&INHERENT_IDENTIFIER
-// 	}
-
-// 	fn provide_inherent_data(
-// 		&self,
-// 		inherent_data: &mut InherentData
-// 	) -> Result<(), sp_inherents::Error> {
-// 		inherent_data.put_data(INHERENT_IDENTIFIER, &self.0)
-// 	}
-
-// 	fn error_to_string(&self, error: &[u8]) -> Option<String> {
-// 		InherentError::try_from(&INHERENT_IDENTIFIER, error).map(|e| format!("{:?}", e))
-// 	}
-// }
-=======
 #[cfg(feature = "std")]
 #[async_trait]
 impl sp_inherents::InherentDataProvider for InherentDataProvider {
@@ -176,7 +145,6 @@
 		None
 	}
 }
->>>>>>> 0b962f21
 
 #[cfg(test)]
 mod tests {
@@ -201,10 +169,6 @@
 		TestExternalities::new(t)
 	}
 
-<<<<<<< HEAD
-	fn is_inherent(_call: &Self::Call) -> bool {
-		true
-=======
 	type UncheckedExtrinsic = frame_system::mocking::MockUncheckedExtrinsic<Test>;
 	type Block = frame_system::mocking::MockBlock<Test>;
 
@@ -292,6 +256,5 @@
 				U256::zero()
 			));
 		});
->>>>>>> 0b962f21
 	}
 }