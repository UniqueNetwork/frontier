--- conflicted
+++ resolved
@@ -37,16 +37,11 @@
 describeWithFrontier("Frontier RPC (Gas)", (context) => {
 	const TEST_CONTRACT_ABI = Test.abi as AbiItem[];
 
-<<<<<<< HEAD
-	// EXTRINSIC_GAS_LIMIT = [BLOCK_GAS_LIMIT - BLOCK_GAS_LIMIT * (NORMAL_DISPATCH_RATIO - AVERAGE_ON_INITIALIZE_RATIO) - EXTRINSIC_BASE_Weight] / WEIGHT_PER_GAS = (1_000_000_000_000 * 2 * (0.75-0.1) - 125_000_000) / 20000
-	const EXTRINSIC_GAS_LIMIT = 64995685;
-=======
 	// Those test are ordered. In general this should be avoided, but due to the time it takes
 	// to spin up a frontier node, it saves a lot of time.
 
 	// EXTRINSIC_GAS_LIMIT = [BLOCK_GAS_LIMIT - BLOCK_GAS_LIMIT * (NORMAL_DISPATCH_RATIO - AVERAGE_ON_INITIALIZE_RATIO)] / WEIGHT_PER_GAS = (1_000_000_000_000 * 2 * (0.75-0.1) - 125_000_000) / 20000
 	const EXTRINSIC_GAS_LIMIT = 65000000;
->>>>>>> ce45aff1
 
 	it("eth_estimateGas for contract creation", async function () {
 		// The value returned as an estimation by the evm with estimate mode ON.
