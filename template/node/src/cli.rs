--- conflicted
+++ resolved
@@ -78,8 +78,6 @@
 
 	/// Revert the chain to a previous state.
 	Revert(sc_cli::RevertCmd),
-<<<<<<< HEAD
-=======
 
 	/// Sub-commands concerned with benchmarking.
 	#[cfg(feature = "runtime-benchmarks")]
@@ -92,5 +90,4 @@
 
 	/// Db meta columns information.
 	FrontierDb(fc_cli::FrontierDbCmd),
->>>>>>> ce45aff1
 }