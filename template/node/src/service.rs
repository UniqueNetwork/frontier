//! Service and ServiceFactory implementation. Specialized wrapper over substrate service.

use std::{
	collections::BTreeMap,
	path::PathBuf,
	sync::{Arc, Mutex},
	time::Duration,
};

use futures::{future, StreamExt};
// Substrate
use sc_cli::SubstrateCli;
use sc_client_api::BlockchainEvents;
use sc_executor::NativeElseWasmExecutor;
use sc_keystore::LocalKeystore;
use sc_service::{error::Error as ServiceError, BasePath, Configuration, TaskManager};
use sc_telemetry::{Telemetry, TelemetryWorker};
use sp_core::U256;
// Frontier
use fc_consensus::FrontierBlockImport;
use fc_db::Backend as FrontierBackend;
use fc_mapping_sync::{MappingSyncWorker, SyncStrategy};
use fc_rpc::{EthTask, OverrideHandle};
use fc_rpc_core::types::{FeeHistoryCache, FeeHistoryCacheLimit, FilterPool};
// Runtime
use frontier_template_runtime::{opaque::Block, RuntimeApi};

use crate::cli::Cli;
#[cfg(feature = "manual-seal")]
use crate::cli::Sealing;

// Our native executor instance.
pub struct ExecutorDispatch;

impl sc_executor::NativeExecutionDispatch for ExecutorDispatch {
	/// Only enable the benchmarking host functions when we actually want to benchmark.
	#[cfg(feature = "runtime-benchmarks")]
	type ExtendHostFunctions = frame_benchmarking::benchmarking::HostFunctions;
	/// Otherwise we only use the default Substrate host functions.
	#[cfg(not(feature = "runtime-benchmarks"))]
	type ExtendHostFunctions = ();

	fn dispatch(method: &str, data: &[u8]) -> Option<Vec<u8>> {
		frontier_template_runtime::api::dispatch(method, data)
	}

	fn native_version() -> sc_executor::NativeVersion {
		frontier_template_runtime::native_version()
	}
}

pub type FullClient =
	sc_service::TFullClient<Block, RuntimeApi, NativeElseWasmExecutor<ExecutorDispatch>>;
type FullBackend = sc_service::TFullBackend<Block>;
type FullSelectChain = sc_consensus::LongestChain<FullBackend, Block>;

#[cfg(feature = "aura")]
pub type ConsensusResult = (
	FrontierBlockImport<
		Block,
		sc_finality_grandpa::GrandpaBlockImport<FullBackend, Block, FullClient, FullSelectChain>,
		FullClient,
	>,
	sc_finality_grandpa::LinkHalf<Block, FullClient, FullSelectChain>,
);

#[cfg(feature = "manual-seal")]
pub type ConsensusResult = (
	FrontierBlockImport<Block, Arc<FullClient>, FullClient>,
	Sealing,
);

pub(crate) fn db_config_dir(config: &Configuration) -> PathBuf {
	config
		.base_path
		.as_ref()
		.map(|base_path| base_path.config_dir(config.chain_spec.id()))
		.unwrap_or_else(|| {
			BasePath::from_project("", "", &Cli::executable_name())
				.config_dir(config.chain_spec.id())
		})
}

pub fn new_partial(
	config: &Configuration,
	cli: &Cli,
) -> Result<
	sc_service::PartialComponents<
		FullClient,
		FullBackend,
		FullSelectChain,
		sc_consensus::DefaultImportQueue<Block, FullClient>,
		sc_transaction_pool::FullPool<Block, FullClient>,
		(
			Option<Telemetry>,
			ConsensusResult,
			Arc<FrontierBackend<Block>>,
			Option<FilterPool>,
			(FeeHistoryCache, FeeHistoryCacheLimit),
		),
	>,
	ServiceError,
> {
	if config.keystore_remote.is_some() {
		return Err(ServiceError::Other(
			"Remote Keystores are not supported.".to_string(),
		));
	}

	let telemetry = config
		.telemetry_endpoints
		.clone()
		.filter(|x| !x.is_empty())
		.map(|endpoints| -> Result<_, sc_telemetry::Error> {
			let worker = TelemetryWorker::new(16)?;
			let telemetry = worker.handle().new_telemetry(endpoints);
			Ok((worker, telemetry))
		})
		.transpose()?;

	let executor = NativeElseWasmExecutor::<ExecutorDispatch>::new(
		config.wasm_method,
		config.default_heap_pages,
		config.max_runtime_instances,
		config.runtime_cache_size,
	);

	let (client, backend, keystore_container, task_manager) =
		sc_service::new_full_parts::<Block, RuntimeApi, _>(
			config,
			telemetry.as_ref().map(|(_, telemetry)| telemetry.handle()),
			executor,
		)?;
	let client = Arc::new(client);

	let telemetry = telemetry.map(|(worker, telemetry)| {
		task_manager
			.spawn_handle()
			.spawn("telemetry", None, worker.run());
		telemetry
	});

	let select_chain = sc_consensus::LongestChain::new(backend.clone());

	let transaction_pool = sc_transaction_pool::BasicPool::new_full(
		config.transaction_pool.clone(),
		config.role.is_authority().into(),
		config.prometheus_registry(),
		task_manager.spawn_essential_handle(),
		client.clone(),
	);

	let frontier_backend = Arc::new(FrontierBackend::open(
		Arc::clone(&client),
		&config.database,
		&db_config_dir(config),
	)?);
	let filter_pool: Option<FilterPool> = Some(Arc::new(Mutex::new(BTreeMap::new())));
	let fee_history_cache: FeeHistoryCache = Arc::new(Mutex::new(BTreeMap::new()));
	let fee_history_cache_limit: FeeHistoryCacheLimit = cli.run.fee_history_limit;

	#[cfg(feature = "aura")]
	{
		use sp_consensus_aura::sr25519::AuthorityPair as AuraPair;

		let (grandpa_block_import, grandpa_link) = sc_finality_grandpa::block_import(
			client.clone(),
			&(client.clone() as Arc<_>),
			select_chain.clone(),
			telemetry.as_ref().map(|x| x.handle()),
		)?;

		let frontier_block_import = FrontierBlockImport::new(
			grandpa_block_import.clone(),
			client.clone(),
			frontier_backend.clone(),
		);

		let slot_duration = sc_consensus_aura::slot_duration(&*client)?;
		let target_gas_price = cli.run.target_gas_price;
		let create_inherent_data_providers = move |_, ()| async move {
			let timestamp = sp_timestamp::InherentDataProvider::from_system_time();
			let slot = sp_consensus_aura::inherents::InherentDataProvider::from_timestamp_and_slot_duration(
				*timestamp,
				slot_duration,
			);
			let dynamic_fee = fp_dynamic_fee::InherentDataProvider(U256::from(target_gas_price));
			Ok((slot, timestamp, dynamic_fee))
		};

		let import_queue = sc_consensus_aura::import_queue::<AuraPair, _, _, _, _, _>(
			sc_consensus_aura::ImportQueueParams {
				block_import: frontier_block_import.clone(),
				justification_import: Some(Box::new(grandpa_block_import)),
				client: client.clone(),
				create_inherent_data_providers,
				spawner: &task_manager.spawn_essential_handle(),
				registry: config.prometheus_registry(),
				check_for_equivocation: Default::default(),
				telemetry: telemetry.as_ref().map(|x| x.handle()),
			},
		)?;

		Ok(sc_service::PartialComponents {
			client,
			backend,
			task_manager,
			import_queue,
			keystore_container,
			select_chain,
			transaction_pool,
			other: (
				telemetry,
				(frontier_block_import, grandpa_link),
				frontier_backend,
				filter_pool,
				(fee_history_cache, fee_history_cache_limit),
			),
		})
	}

	#[cfg(feature = "manual-seal")]
	{
		let sealing = cli.run.sealing;

		let frontier_block_import =
			FrontierBlockImport::new(client.clone(), client.clone(), frontier_backend.clone());

		let import_queue = sc_consensus_manual_seal::import_queue(
			Box::new(frontier_block_import.clone()),
			&task_manager.spawn_essential_handle(),
			config.prometheus_registry(),
		);

		Ok(sc_service::PartialComponents {
			client,
			backend,
			task_manager,
			import_queue,
			keystore_container,
			select_chain,
			transaction_pool,
			other: (
				telemetry,
				(frontier_block_import, sealing),
				frontier_backend,
				filter_pool,
				(fee_history_cache, fee_history_cache_limit),
			),
		})
	}
}

fn remote_keystore(_url: &str) -> Result<Arc<LocalKeystore>, &'static str> {
	// FIXME: here would the concrete keystore be built,
	//        must return a concrete type (NOT `LocalKeystore`) that
	//        implements `CryptoStore` and `SyncCryptoStore`
	Err("Remote Keystore not supported.")
}

/// Builds a new service for a full client.
#[cfg(feature = "aura")]
pub fn new_full(mut config: Configuration, cli: &Cli) -> Result<TaskManager, ServiceError> {
<<<<<<< HEAD
	use sc_client_api::{BlockBackend, ExecutorProvider};
	use sc_network_common::sync::warp::WarpSyncProvider;
=======
	use sc_client_api::BlockBackend;
>>>>>>> ce45aff1
	use sp_consensus_aura::sr25519::AuthorityPair as AuraPair;

	// Use ethereum style for subscription ids
	config.rpc_id_provider = Some(Box::new(fc_rpc::EthereumSubIdProvider));

	let sc_service::PartialComponents {
		client,
		backend,
		mut task_manager,
		import_queue,
		mut keystore_container,
		select_chain,
		transaction_pool,
		other:
			(
				mut telemetry,
				consensus_result,
				frontier_backend,
				filter_pool,
				(fee_history_cache, fee_history_cache_limit),
			),
	} = new_partial(&config, cli)?;

	if let Some(url) = &config.keystore_remote {
		match remote_keystore(url) {
			Ok(k) => keystore_container.set_remote_keystore(k),
			Err(e) => {
				return Err(ServiceError::Other(format!(
					"Error hooking up remote keystore for {}: {}",
					url, e
				)))
			}
		};
	}

	let grandpa_protocol_name = sc_finality_grandpa::protocol_standard_name(
		&client
			.block_hash(0)
			.ok()
			.flatten()
			.expect("Genesis block exists; qed"),
		&config.chain_spec,
	);
	config
		.network
		.extra_sets
		.push(sc_finality_grandpa::grandpa_peers_set_config(
			grandpa_protocol_name.clone(),
		));

	let warp_sync = Arc::new(sc_finality_grandpa::warp_proof::NetworkProvider::new(
		backend.clone(),
		consensus_result.1.shared_authority_set().clone(),
		Vec::default(),
	));

	let (network, system_rpc_tx, tx_handler_controller, network_starter) =
		sc_service::build_network(sc_service::BuildNetworkParams {
			config: &config,
			client: client.clone(),
			transaction_pool: transaction_pool.clone(),
			spawn_handle: task_manager.spawn_handle(),
			import_queue,
			block_announce_validator_builder: None,
			warp_sync: Some(warp_sync),
		})?;

	if config.offchain_worker.enabled {
		sc_service::build_offchain_workers(
			&config,
			task_manager.spawn_handle(),
			client.clone(),
			network.clone(),
		);
	}

	let role = config.role.clone();
	let force_authoring = config.force_authoring;
	let name = config.network.node_name.clone();
	let enable_grandpa = !config.disable_grandpa;
	let prometheus_registry = config.prometheus_registry().cloned();
	let overrides = crate::rpc::overrides_handle(client.clone());
	let block_data_cache = Arc::new(fc_rpc::EthBlockDataCacheTask::new(
		task_manager.spawn_handle(),
		overrides.clone(),
		50,
		50,
		prometheus_registry.clone(),
	));

	let rpc_builder = {
		let client = client.clone();
		let pool = transaction_pool.clone();
		let is_authority = role.is_authority();
		let enable_dev_signer = cli.run.enable_dev_signer;
		let network = network.clone();
		let filter_pool = filter_pool.clone();
		let frontier_backend = frontier_backend.clone();
		let overrides = overrides.clone();
		let fee_history_cache = fee_history_cache.clone();
		let max_past_logs = cli.run.max_past_logs;

		Box::new(move |deny_unsafe, subscription_task_executor| {
			let deps = crate::rpc::FullDeps {
				client: client.clone(),
				pool: pool.clone(),
				graph: pool.pool().clone(),
				deny_unsafe,
				is_authority,
				enable_dev_signer,
				network: network.clone(),
				filter_pool: filter_pool.clone(),
				backend: frontier_backend.clone(),
				max_past_logs,
				fee_history_cache: fee_history_cache.clone(),
				fee_history_cache_limit,
				overrides: overrides.clone(),
				block_data_cache: block_data_cache.clone(),
			};

			crate::rpc::create_full(deps, subscription_task_executor).map_err(Into::into)
		})
	};

	let _rpc_handlers = sc_service::spawn_tasks(sc_service::SpawnTasksParams {
		config,
		client: client.clone(),
		backend: backend.clone(),
		task_manager: &mut task_manager,
		keystore: keystore_container.sync_keystore(),
		transaction_pool: transaction_pool.clone(),
<<<<<<< HEAD
		rpc_builder: rpc_extensions_builder,
		backend: backend.clone(),
=======
		rpc_builder,
		network: network.clone(),
>>>>>>> ce45aff1
		system_rpc_tx,
		tx_handler_controller,
		telemetry: telemetry.as_mut(),
		tx_handler_controller,
	})?;

	spawn_frontier_tasks(
		&task_manager,
		client.clone(),
		backend,
		frontier_backend,
		filter_pool,
		overrides,
		fee_history_cache,
		fee_history_cache_limit,
	);

	let (block_import, grandpa_link) = consensus_result;

	if role.is_authority() {
		let proposer_factory = sc_basic_authorship::ProposerFactory::new(
			task_manager.spawn_handle(),
			client.clone(),
			transaction_pool,
			prometheus_registry.as_ref(),
			telemetry.as_ref().map(|x| x.handle()),
		);

		let slot_duration = sc_consensus_aura::slot_duration(&*client)?;
		let target_gas_price = cli.run.target_gas_price;
		let create_inherent_data_providers = move |_, ()| async move {
			let timestamp = sp_timestamp::InherentDataProvider::from_system_time();
			let slot = sp_consensus_aura::inherents::InherentDataProvider::from_timestamp_and_slot_duration(
				*timestamp,
				slot_duration,
			);
			let dynamic_fee = fp_dynamic_fee::InherentDataProvider(U256::from(target_gas_price));
			Ok((slot, timestamp, dynamic_fee))
		};

		let aura = sc_consensus_aura::start_aura::<AuraPair, _, _, _, _, _, _, _, _, _, _>(
			sc_consensus_aura::StartAuraParams {
				slot_duration,
				client,
				select_chain,
				block_import,
				proposer_factory,
				sync_oracle: network.clone(),
				justification_sync_link: network.clone(),
				create_inherent_data_providers,
				force_authoring,
				backoff_authoring_blocks: Option::<()>::None,
				keystore: keystore_container.sync_keystore(),
				block_proposal_slot_portion: sc_consensus_aura::SlotProportion::new(2f32 / 3f32),
				max_block_proposal_slot_portion: None,
				telemetry: telemetry.as_ref().map(|x| x.handle()),
			},
		)?;
		// the AURA authoring task is considered essential, i.e. if it
		// fails we take down the service with it.
		task_manager
			.spawn_essential_handle()
			.spawn_blocking("aura", Some("block-authoring"), aura);
	}

	if enable_grandpa {
		// if the node isn't actively participating in consensus then it doesn't
		// need a keystore, regardless of which protocol we use below.
		let keystore = if role.is_authority() {
			Some(keystore_container.sync_keystore())
		} else {
			None
		};

		let grandpa_config = sc_finality_grandpa::Config {
			// FIXME #1578 make this available through chainspec
			gossip_duration: Duration::from_millis(333),
			justification_period: 512,
			name: Some(name),
			observer_enabled: false,
			keystore,
			local_role: role,
			telemetry: telemetry.as_ref().map(|x| x.handle()),
			protocol_name: grandpa_protocol_name,
		};

		// start the full GRANDPA voter
		// NOTE: non-authorities could run the GRANDPA observer protocol, but at
		// this point the full voter should provide better guarantees of block
		// and vote data availability than the observer. The observer has not
		// been tested extensively yet and having most nodes in a network run it
		// could lead to finality stalls.
		let grandpa_voter =
			sc_finality_grandpa::run_grandpa_voter(sc_finality_grandpa::GrandpaParams {
				config: grandpa_config,
				link: grandpa_link,
				network,
				voting_rule: sc_finality_grandpa::VotingRulesBuilder::default().build(),
				prometheus_registry,
				shared_voter_state: sc_finality_grandpa::SharedVoterState::empty(),
				telemetry: telemetry.as_ref().map(|x| x.handle()),
			})?;

		// the GRANDPA voter task is considered infallible, i.e.
		// if it fails we take down the service with it.
		task_manager
			.spawn_essential_handle()
			.spawn_blocking("grandpa-voter", None, grandpa_voter);
	}

	network_starter.start_network();
	Ok(task_manager)
}

/// Builds a new service for a full client.
#[cfg(feature = "manual-seal")]
pub fn new_full(mut config: Configuration, cli: &Cli) -> Result<TaskManager, ServiceError> {
	// Use ethereum style for subscription ids
	config.rpc_id_provider = Some(Box::new(fc_rpc::EthereumSubIdProvider));

	let sc_service::PartialComponents {
		client,
		backend,
		mut task_manager,
		import_queue,
		mut keystore_container,
		select_chain,
		transaction_pool,
		other:
			(
				mut telemetry,
				consensus_result,
				frontier_backend,
				filter_pool,
				(fee_history_cache, fee_history_cache_limit),
			),
	} = new_partial(&config, cli)?;

	if let Some(url) = &config.keystore_remote {
		match remote_keystore(url) {
			Ok(k) => keystore_container.set_remote_keystore(k),
			Err(e) => {
				return Err(ServiceError::Other(format!(
					"Error hooking up remote keystore for {}: {}",
					url, e
				)))
			}
		};
	}

	let (network, system_rpc_tx, tx_handler_controller, network_starter) =
		sc_service::build_network(sc_service::BuildNetworkParams {
			config: &config,
			client: client.clone(),
			transaction_pool: transaction_pool.clone(),
			spawn_handle: task_manager.spawn_handle(),
			import_queue,
			block_announce_validator_builder: None,
			warp_sync: None,
		})?;

	if config.offchain_worker.enabled {
		sc_service::build_offchain_workers(
			&config,
			task_manager.spawn_handle(),
			client.clone(),
			network.clone(),
		);
	}

	let role = config.role.clone();
	let prometheus_registry = config.prometheus_registry().cloned();
	let overrides = crate::rpc::overrides_handle(client.clone());
	let block_data_cache = Arc::new(fc_rpc::EthBlockDataCacheTask::new(
		task_manager.spawn_handle(),
		overrides.clone(),
		50,
		50,
		prometheus_registry.clone(),
	));
	// Channel for the rpc handler to communicate with the authorship task.
	let (command_sink, commands_stream) = futures::channel::mpsc::channel(1000);

	let rpc_builder = {
		let client = client.clone();
		let pool = transaction_pool.clone();
		let is_authority = role.is_authority();
		let enable_dev_signer = cli.run.enable_dev_signer;
		let network = network.clone();
		let filter_pool = filter_pool.clone();
		let frontier_backend = frontier_backend.clone();
		let overrides = overrides.clone();
		let fee_history_cache = fee_history_cache.clone();
		let max_past_logs = cli.run.max_past_logs;

		Box::new(move |deny_unsafe, subscription_task_executor| {
			let deps = crate::rpc::FullDeps {
				client: client.clone(),
				pool: pool.clone(),
				graph: pool.pool().clone(),
				deny_unsafe,
				is_authority,
				enable_dev_signer,
				network: network.clone(),
				filter_pool: filter_pool.clone(),
				backend: frontier_backend.clone(),
				max_past_logs,
				fee_history_cache: fee_history_cache.clone(),
				fee_history_cache_limit,
				overrides: overrides.clone(),
				block_data_cache: block_data_cache.clone(),
				command_sink: Some(command_sink.clone()),
			};

			crate::rpc::create_full(deps, subscription_task_executor).map_err(Into::into)
		})
	};

	let _rpc_handlers = sc_service::spawn_tasks(sc_service::SpawnTasksParams {
		config,
		client: client.clone(),
		backend: backend.clone(),
		task_manager: &mut task_manager,
		keystore: keystore_container.sync_keystore(),
		transaction_pool: transaction_pool.clone(),
<<<<<<< HEAD
		rpc_builder: rpc_extensions_builder,
		backend: backend.clone(),
=======
		rpc_builder,
		network,
>>>>>>> ce45aff1
		system_rpc_tx,
		tx_handler_controller,
		telemetry: telemetry.as_mut(),
	})?;

	spawn_frontier_tasks(
		&task_manager,
		client.clone(),
		backend,
		frontier_backend,
		filter_pool,
		overrides,
		fee_history_cache,
		fee_history_cache_limit,
	);

	if role.is_authority() {
		let env = sc_basic_authorship::ProposerFactory::new(
			task_manager.spawn_handle(),
			client.clone(),
			transaction_pool.clone(),
			prometheus_registry.as_ref(),
			telemetry.as_ref().map(|x| x.handle()),
		);

		let (block_import, sealing) = consensus_result;

		const INHERENT_IDENTIFIER: sp_inherents::InherentIdentifier = *b"timstap0";
		thread_local!(static TIMESTAMP: std::cell::RefCell<u64> = std::cell::RefCell::new(0));

		/// Provide a mock duration starting at 0 in millisecond for timestamp inherent.
		/// Each call will increment timestamp by slot_duration making Aura think time has passed.
		struct MockTimestampInherentDataProvider;

		#[async_trait::async_trait]
		impl sp_inherents::InherentDataProvider for MockTimestampInherentDataProvider {
			fn provide_inherent_data(
				&self,
				inherent_data: &mut sp_inherents::InherentData,
			) -> Result<(), sp_inherents::Error> {
				TIMESTAMP.with(|x| {
					*x.borrow_mut() += frontier_template_runtime::SLOT_DURATION;
					inherent_data.put_data(INHERENT_IDENTIFIER, &*x.borrow())
				})
			}

			async fn try_handle_error(
				&self,
				_identifier: &sp_inherents::InherentIdentifier,
				_error: &[u8],
			) -> Option<Result<(), sp_inherents::Error>> {
				// The pallet never reports error.
				None
			}
		}

		let target_gas_price = cli.run.target_gas_price;
		let create_inherent_data_providers = move |_, ()| async move {
			let mock_timestamp = MockTimestampInherentDataProvider;
			let dynamic_fee = fp_dynamic_fee::InherentDataProvider(U256::from(target_gas_price));
			Ok((mock_timestamp, dynamic_fee))
		};

		let manual_seal = match sealing {
			Sealing::Manual => future::Either::Left(sc_consensus_manual_seal::run_manual_seal(
				sc_consensus_manual_seal::ManualSealParams {
					block_import,
					env,
					client,
					pool: transaction_pool,
					commands_stream,
					select_chain,
					consensus_data_provider: None,
					create_inherent_data_providers,
				},
			)),
			Sealing::Instant => future::Either::Right(sc_consensus_manual_seal::run_instant_seal(
				sc_consensus_manual_seal::InstantSealParams {
					block_import,
					env,
					client,
					pool: transaction_pool,
					select_chain,
					consensus_data_provider: None,
					create_inherent_data_providers,
				},
			)),
		};
		// we spawn the future on a background thread managed by service.
		task_manager
			.spawn_essential_handle()
			.spawn_blocking("manual-seal", None, manual_seal);
	}

	log::info!("Manual Seal Ready");

	network_starter.start_network();
	Ok(task_manager)
}

fn spawn_frontier_tasks(
	task_manager: &TaskManager,
	client: Arc<FullClient>,
	backend: Arc<FullBackend>,
	frontier_backend: Arc<FrontierBackend<Block>>,
	filter_pool: Option<FilterPool>,
	overrides: Arc<OverrideHandle<Block>>,
	fee_history_cache: FeeHistoryCache,
	fee_history_cache_limit: FeeHistoryCacheLimit,
) {
	task_manager.spawn_essential_handle().spawn(
		"frontier-mapping-sync-worker",
		None,
		MappingSyncWorker::new(
			client.import_notification_stream(),
			Duration::new(6, 0),
			client.clone(),
			backend,
			frontier_backend,
			3,
			0,
			SyncStrategy::Normal,
		)
		.for_each(|()| future::ready(())),
	);

	// Spawn Frontier EthFilterApi maintenance task.
	if let Some(filter_pool) = filter_pool {
		// Each filter is allowed to stay in the pool for 100 blocks.
		const FILTER_RETAIN_THRESHOLD: u64 = 100;
		task_manager.spawn_essential_handle().spawn(
			"frontier-filter-pool",
			None,
			EthTask::filter_pool_task(client.clone(), filter_pool, FILTER_RETAIN_THRESHOLD),
		);
	}

	// Spawn Frontier FeeHistory cache maintenance task.
	task_manager.spawn_essential_handle().spawn(
		"frontier-fee-history",
		None,
		EthTask::fee_history_task(
			client,
			overrides,
			fee_history_cache,
			fee_history_cache_limit,
		),
	);
}<|MERGE_RESOLUTION|>--- conflicted
+++ resolved
@@ -261,12 +261,7 @@
 /// Builds a new service for a full client.
 #[cfg(feature = "aura")]
 pub fn new_full(mut config: Configuration, cli: &Cli) -> Result<TaskManager, ServiceError> {
-<<<<<<< HEAD
-	use sc_client_api::{BlockBackend, ExecutorProvider};
-	use sc_network_common::sync::warp::WarpSyncProvider;
-=======
 	use sc_client_api::BlockBackend;
->>>>>>> ce45aff1
 	use sp_consensus_aura::sr25519::AuthorityPair as AuraPair;
 
 	// Use ethereum style for subscription ids
@@ -398,17 +393,11 @@
 		task_manager: &mut task_manager,
 		keystore: keystore_container.sync_keystore(),
 		transaction_pool: transaction_pool.clone(),
-<<<<<<< HEAD
-		rpc_builder: rpc_extensions_builder,
-		backend: backend.clone(),
-=======
 		rpc_builder,
 		network: network.clone(),
->>>>>>> ce45aff1
 		system_rpc_tx,
 		tx_handler_controller,
 		telemetry: telemetry.as_mut(),
-		tx_handler_controller,
 	})?;
 
 	spawn_frontier_tasks(
@@ -630,13 +619,8 @@
 		task_manager: &mut task_manager,
 		keystore: keystore_container.sync_keystore(),
 		transaction_pool: transaction_pool.clone(),
-<<<<<<< HEAD
-		rpc_builder: rpc_extensions_builder,
-		backend: backend.clone(),
-=======
 		rpc_builder,
 		network,
->>>>>>> ce45aff1
 		system_rpc_tx,
 		tx_handler_controller,
 		telemetry: telemetry.as_mut(),
