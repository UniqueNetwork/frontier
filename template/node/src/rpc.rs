--- conflicted
+++ resolved
@@ -25,22 +25,6 @@
 use sp_blockchain::{Error as BlockChainError, HeaderBackend, HeaderMetadata};
 use sp_runtime::traits::BlakeTwo256;
 
-<<<<<<< HEAD
-=======
-/// Light client extra dependencies.
-#[allow(dead_code)]
-pub struct LightDeps<C, F, P> {
-	/// The client instance to use.
-	pub client: Arc<C>,
-	/// Transaction pool instance.
-	pub pool: Arc<P>,
-	/// Remote access to the blockchain (async).
-	pub remote_blockchain: Arc<dyn sc_client_api::light::RemoteBlockchain<Block>>,
-	/// Fetcher instance.
-	pub fetcher: Arc<F>,
-}
-
->>>>>>> 8a93fdc6
 /// Full client dependencies.
 pub struct FullDeps<C, P, A: ChainApi> {
 	/// The client instance to use.
@@ -227,33 +211,4 @@
 	}
 
 	io
-<<<<<<< HEAD
-=======
-}
-
-/// Instantiate all Light RPC extensions.
-#[allow(dead_code)]
-pub fn create_light<C, P, M, F>(deps: LightDeps<C, F, P>) -> jsonrpc_core::IoHandler<M>
-where
-	C: sp_blockchain::HeaderBackend<Block>,
-	C: Send + Sync + 'static,
-	F: sc_client_api::light::Fetcher<Block> + 'static,
-	P: TransactionPool + 'static,
-	M: jsonrpc_core::Metadata + Default,
-{
-	use substrate_frame_rpc_system::{LightSystem, SystemApi};
-
-	let LightDeps {
-		client,
-		pool,
-		remote_blockchain,
-		fetcher,
-	} = deps;
-	let mut io = jsonrpc_core::IoHandler::default();
-	io.extend_with(SystemApi::<Hash, AccountId, Index>::to_delegate(
-		LightSystem::new(client, remote_blockchain, fetcher, pool),
-	));
-
-	io
->>>>>>> 8a93fdc6
 }