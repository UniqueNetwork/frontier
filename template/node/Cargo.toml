[package]
name = "frontier-template-node"
version = "0.0.0"
authors = ["Parity Technologies <admin@parity.io>"]
description = "Frontier Node template"
edition = "2018"
license = "Unlicense"
build = "build.rs"
homepage = "https://substrate.dev"
repository = "https://github.com/paritytech/frontier/"
publish = false

[package.metadata.docs.rs]
targets = ["x86_64-unknown-linux-gnu"]

[dependencies]
futures = "0.3.4"
log = "0.4.8"
structopt = "0.3.8"
jsonrpc-core = "15.0.0"
jsonrpc-pubsub = "15.0.0"

sp-api = { git = "https://github.com/paritytech/substrate.git", branch = "polkadot-v0.9.8" }
sp-blockchain = { git = "https://github.com/paritytech/substrate.git", branch = "polkadot-v0.9.8" }
sc-rpc-api = { git = "https://github.com/paritytech/substrate.git", branch = "polkadot-v0.9.8" }
sc-rpc = { git = "https://github.com/paritytech/substrate.git", branch = "polkadot-v0.9.8" }
substrate-frame-rpc-system = { git = "https://github.com/paritytech/substrate.git", branch = "polkadot-v0.9.8" }
pallet-transaction-payment-rpc = { git = "https://github.com/paritytech/substrate.git", branch = "polkadot-v0.9.8" }
sc-cli = { git = "https://github.com/paritytech/substrate.git", branch = "polkadot-v0.9.8" }
sp-core = { git = "https://github.com/paritytech/substrate.git", branch = "polkadot-v0.9.8" }
sc-executor = { git = "https://github.com/paritytech/substrate.git", branch = "polkadot-v0.9.8" }
sc-service = { git = "https://github.com/paritytech/substrate.git", branch = "polkadot-v0.9.8" }
sp-inherents = { git = "https://github.com/paritytech/substrate.git", branch = "polkadot-v0.9.8" }
sc-transaction-pool = { git = "https://github.com/paritytech/substrate.git", branch = "polkadot-v0.9.8" }
sp-transaction-pool = { git = "https://github.com/paritytech/substrate.git", branch = "polkadot-v0.9.8" }
sc-network = { git = "https://github.com/paritytech/substrate.git", branch = "polkadot-v0.9.8" }
sc-consensus-aura = { git = "https://github.com/paritytech/substrate.git", branch = "polkadot-v0.9.8" }
sp-consensus-aura = { git = "https://github.com/paritytech/substrate.git", branch = "polkadot-v0.9.8" }
sc-consensus-manual-seal = { git = "https://github.com/paritytech/substrate.git", branch = "polkadot-v0.9.8" }
sp-consensus = { git = "https://github.com/paritytech/substrate.git", branch = "polkadot-v0.9.8" }
sc-consensus = { git = "https://github.com/paritytech/substrate.git", branch = "polkadot-v0.9.8" }
sp-timestamp = { git = "https://github.com/paritytech/substrate.git", branch = "polkadot-v0.9.8" }
pallet-evm = { path = "../../frame/evm" }
pallet-ethereum = { path = "../../frame/ethereum" }
pallet-dynamic-fee = { path = "../../frame/dynamic-fee" }
<<<<<<< HEAD
sc-finality-grandpa = { git = "https://github.com/paritytech/substrate.git", branch = "polkadot-v0.9.8" }
sp-finality-grandpa = { git = "https://github.com/paritytech/substrate.git", branch = "polkadot-v0.9.8" }
sc-client-api = { git = "https://github.com/paritytech/substrate.git", branch = "polkadot-v0.9.8" }
sp-runtime = { git = "https://github.com/paritytech/substrate.git", branch = "polkadot-v0.9.8" }
sc-basic-authorship = { git = "https://github.com/paritytech/substrate.git", branch = "polkadot-v0.9.8" }
sp-block-builder = { git = "https://github.com/paritytech/substrate.git", branch = "polkadot-v0.9.8" }
sc-telemetry = { git = "https://github.com/paritytech/substrate.git", branch = "polkadot-v0.9.8" }
=======
sc-finality-grandpa = { git = "https://github.com/paritytech/substrate.git", branch = "frontier" }
sp-finality-grandpa = { git = "https://github.com/paritytech/substrate.git", branch = "frontier" }
sc-client-api = { git = "https://github.com/paritytech/substrate.git", branch = "frontier" }
sp-runtime = { git = "https://github.com/paritytech/substrate.git", branch = "frontier" }
sc-basic-authorship = { git = "https://github.com/paritytech/substrate.git", branch = "frontier" }
sp-block-builder = { git = "https://github.com/paritytech/substrate.git", branch = "frontier" }
sc-telemetry = { git = "https://github.com/paritytech/substrate.git", branch = "frontier" }
frame-benchmarking-cli = { git = "https://github.com/paritytech/substrate", branch = "frontier" }
frame-benchmarking = { git = "https://github.com/paritytech/substrate", branch = "frontier" }
>>>>>>> 5ced70c1

fc-consensus = { path = "../../client/consensus" }
fp-consensus = { path = "../../primitives/consensus" }
frontier-template-runtime = { path = "../runtime", default-features = false, features = ["std"] }
fc-rpc = { path = "../../client/rpc" }
fp-rpc = { path = "../../primitives/rpc" }
fc-rpc-core = { path = "../../client/rpc-core" }
fc-db = { path = "../../client/db" }
fc-mapping-sync = { path = "../../client/mapping-sync" }

[build-dependencies]
substrate-build-script-utils = { git = "https://github.com/paritytech/substrate.git", branch = "polkadot-v0.9.8" }

[features]
default = ["aura"]
aura = ["frontier-template-runtime/aura"]
manual-seal = ["frontier-template-runtime/manual-seal"]
runtime-benchmarks = [
	"frontier-template-runtime/runtime-benchmarks",
]<|MERGE_RESOLUTION|>--- conflicted
+++ resolved
@@ -43,7 +43,6 @@
 pallet-evm = { path = "../../frame/evm" }
 pallet-ethereum = { path = "../../frame/ethereum" }
 pallet-dynamic-fee = { path = "../../frame/dynamic-fee" }
-<<<<<<< HEAD
 sc-finality-grandpa = { git = "https://github.com/paritytech/substrate.git", branch = "polkadot-v0.9.8" }
 sp-finality-grandpa = { git = "https://github.com/paritytech/substrate.git", branch = "polkadot-v0.9.8" }
 sc-client-api = { git = "https://github.com/paritytech/substrate.git", branch = "polkadot-v0.9.8" }
@@ -51,17 +50,8 @@
 sc-basic-authorship = { git = "https://github.com/paritytech/substrate.git", branch = "polkadot-v0.9.8" }
 sp-block-builder = { git = "https://github.com/paritytech/substrate.git", branch = "polkadot-v0.9.8" }
 sc-telemetry = { git = "https://github.com/paritytech/substrate.git", branch = "polkadot-v0.9.8" }
-=======
-sc-finality-grandpa = { git = "https://github.com/paritytech/substrate.git", branch = "frontier" }
-sp-finality-grandpa = { git = "https://github.com/paritytech/substrate.git", branch = "frontier" }
-sc-client-api = { git = "https://github.com/paritytech/substrate.git", branch = "frontier" }
-sp-runtime = { git = "https://github.com/paritytech/substrate.git", branch = "frontier" }
-sc-basic-authorship = { git = "https://github.com/paritytech/substrate.git", branch = "frontier" }
-sp-block-builder = { git = "https://github.com/paritytech/substrate.git", branch = "frontier" }
-sc-telemetry = { git = "https://github.com/paritytech/substrate.git", branch = "frontier" }
-frame-benchmarking-cli = { git = "https://github.com/paritytech/substrate", branch = "frontier" }
-frame-benchmarking = { git = "https://github.com/paritytech/substrate", branch = "frontier" }
->>>>>>> 5ced70c1
+frame-benchmarking-cli = { git = "https://github.com/paritytech/substrate", branch = "polkadot-v0.9.8" }
+frame-benchmarking = { git = "https://github.com/paritytech/substrate", branch = "polkadot-v0.9.8" }
 
 fc-consensus = { path = "../../client/consensus" }
 fp-consensus = { path = "../../primitives/consensus" }
