--- conflicted
+++ resolved
@@ -20,76 +20,41 @@
 futures = "0.3"
 log = "0.4.8"
 
-<<<<<<< HEAD
-sp-api = { git = "https://github.com/paritytech/substrate.git", branch = "polkadot-v0.9.8" }
-sp-blockchain = { git = "https://github.com/paritytech/substrate.git", branch = "polkadot-v0.9.8" }
-sc-rpc-api = { git = "https://github.com/paritytech/substrate.git", branch = "polkadot-v0.9.8" }
-sc-rpc = { git = "https://github.com/paritytech/substrate.git", branch = "polkadot-v0.9.8" }
-substrate-frame-rpc-system = { git = "https://github.com/paritytech/substrate.git", branch = "polkadot-v0.9.8" }
-pallet-transaction-payment-rpc = { git = "https://github.com/paritytech/substrate.git", branch = "polkadot-v0.9.8" }
-sc-cli = { git = "https://github.com/paritytech/substrate.git", branch = "polkadot-v0.9.8" }
+sc-cli = { git = "https://github.com/paritytech/substrate.git", branch = "polkadot-v0.9.8", features = ["wasmtime"] }
 sp-core = { git = "https://github.com/paritytech/substrate.git", branch = "polkadot-v0.9.8" }
-sc-executor = { git = "https://github.com/paritytech/substrate.git", branch = "polkadot-v0.9.8" }
-sc-service = { git = "https://github.com/paritytech/substrate.git", branch = "polkadot-v0.9.8" }
-sp-inherents = { git = "https://github.com/paritytech/substrate.git", branch = "polkadot-v0.9.8" }
+sc-executor = { git = "https://github.com/paritytech/substrate.git", branch = "polkadot-v0.9.8", features = ["wasmtime"] }
+sc-service = { git = "https://github.com/paritytech/substrate.git", branch = "polkadot-v0.9.8", features = ["wasmtime"] }
+sc-telemetry = { git = "https://github.com/paritytech/substrate.git", branch = "polkadot-v0.9.8" }
+sc-keystore = { git = "https://github.com/paritytech/substrate.git", branch = "polkadot-v0.9.8" }
 sc-transaction-pool = { git = "https://github.com/paritytech/substrate.git", branch = "polkadot-v0.9.8" }
-sp-transaction-pool = { git = "https://github.com/paritytech/substrate.git", branch = "polkadot-v0.9.8" }
-sc-network = { git = "https://github.com/paritytech/substrate.git", branch = "polkadot-v0.9.8" }
+sc-transaction-pool-api = { git = "https://github.com/paritytech/substrate.git", branch = "polkadot-v0.9.8" }
 sc-consensus-aura = { git = "https://github.com/paritytech/substrate.git", branch = "polkadot-v0.9.8" }
 sp-consensus-aura = { git = "https://github.com/paritytech/substrate.git", branch = "polkadot-v0.9.8" }
-sc-consensus-manual-seal = { git = "https://github.com/paritytech/substrate.git", branch = "polkadot-v0.9.8" }
 sp-consensus = { git = "https://github.com/paritytech/substrate.git", branch = "polkadot-v0.9.8" }
 sc-consensus = { git = "https://github.com/paritytech/substrate.git", branch = "polkadot-v0.9.8" }
-sp-timestamp = { git = "https://github.com/paritytech/substrate.git", branch = "polkadot-v0.9.8" }
-pallet-evm = { path = "../../frame/evm" }
-pallet-ethereum = { path = "../../frame/ethereum" }
-pallet-dynamic-fee = { path = "../../frame/dynamic-fee" }
+sc-consensus-manual-seal = { git = "https://github.com/paritytech/substrate.git", branch = "polkadot-v0.9.8" }
+sc-network = { git = "https://github.com/paritytech/substrate.git", branch = "polkadot-v0.9.8" }
 sc-finality-grandpa = { git = "https://github.com/paritytech/substrate.git", branch = "polkadot-v0.9.8" }
 sp-finality-grandpa = { git = "https://github.com/paritytech/substrate.git", branch = "polkadot-v0.9.8" }
 sc-client-api = { git = "https://github.com/paritytech/substrate.git", branch = "polkadot-v0.9.8" }
 sp-runtime = { git = "https://github.com/paritytech/substrate.git", branch = "polkadot-v0.9.8" }
-sc-basic-authorship = { git = "https://github.com/paritytech/substrate.git", branch = "polkadot-v0.9.8" }
-sp-block-builder = { git = "https://github.com/paritytech/substrate.git", branch = "polkadot-v0.9.8" }
-sc-telemetry = { git = "https://github.com/paritytech/substrate.git", branch = "polkadot-v0.9.8" }
-frame-benchmarking-cli = { git = "https://github.com/paritytech/substrate", branch = "polkadot-v0.9.8" }
-frame-benchmarking = { git = "https://github.com/paritytech/substrate", branch = "polkadot-v0.9.8" }
-=======
-sc-cli = { git = "https://github.com/paritytech/substrate", features = ["wasmtime"] }
-sp-core = { git = "https://github.com/paritytech/substrate" }
-sc-executor = { git = "https://github.com/paritytech/substrate", features = ["wasmtime"] }
-sc-service = { git = "https://github.com/paritytech/substrate", features = ["wasmtime"] }
-sc-telemetry = { git = "https://github.com/paritytech/substrate" }
-sc-keystore = { git = "https://github.com/paritytech/substrate" }
-sc-transaction-pool = { git = "https://github.com/paritytech/substrate" }
-sc-transaction-pool-api = { git = "https://github.com/paritytech/substrate" }
-sc-consensus-aura = { git = "https://github.com/paritytech/substrate" }
-sp-consensus-aura = { git = "https://github.com/paritytech/substrate" }
-sp-consensus = { git = "https://github.com/paritytech/substrate" }
-sc-consensus = { git = "https://github.com/paritytech/substrate" }
-sc-consensus-manual-seal = { git = "https://github.com/paritytech/substrate" }
-sc-network = { git = "https://github.com/paritytech/substrate" }
-sc-finality-grandpa = { git = "https://github.com/paritytech/substrate" }
-sp-finality-grandpa = { git = "https://github.com/paritytech/substrate" }
-sc-client-api = { git = "https://github.com/paritytech/substrate" }
-sp-runtime = { git = "https://github.com/paritytech/substrate" }
-sp-timestamp = { git = "https://github.com/paritytech/substrate" }
-sp-inherents = { git = "https://github.com/paritytech/substrate" }
+sp-timestamp = { git = "https://github.com/paritytech/substrate.git", branch = "polkadot-v0.9.8" }
+sp-inherents = { git = "https://github.com/paritytech/substrate.git", branch = "polkadot-v0.9.8" }
 
 # These dependencies are used for the node template's RPCs
 jsonrpc-core = "18.0.0"
-sc-rpc = { git = "https://github.com/paritytech/substrate" }
-sp-api = { git = "https://github.com/paritytech/substrate" }
-sc-rpc-api = { git = "https://github.com/paritytech/substrate" }
-sp-blockchain = { git = "https://github.com/paritytech/substrate" }
-sp-block-builder = { git = "https://github.com/paritytech/substrate" }
-sc-basic-authorship = { git = "https://github.com/paritytech/substrate" }
-substrate-frame-rpc-system = { git = "https://github.com/paritytech/substrate" }
-pallet-transaction-payment-rpc = { git = "https://github.com/paritytech/substrate" }
+sc-rpc = { git = "https://github.com/paritytech/substrate.git", branch = "polkadot-v0.9.8" }
+sp-api = { git = "https://github.com/paritytech/substrate.git", branch = "polkadot-v0.9.8" }
+sc-rpc-api = { git = "https://github.com/paritytech/substrate.git", branch = "polkadot-v0.9.8" }
+sp-blockchain = { git = "https://github.com/paritytech/substrate.git", branch = "polkadot-v0.9.8" }
+sp-block-builder = { git = "https://github.com/paritytech/substrate.git", branch = "polkadot-v0.9.8" }
+sc-basic-authorship = { git = "https://github.com/paritytech/substrate.git", branch = "polkadot-v0.9.8" }
+substrate-frame-rpc-system = { git = "https://github.com/paritytech/substrate.git", branch = "polkadot-v0.9.8" }
+pallet-transaction-payment-rpc = { git = "https://github.com/paritytech/substrate.git", branch = "polkadot-v0.9.8" }
 
 # These dependencies are used for runtime benchmarking
-frame-benchmarking = { git = "https://github.com/paritytech/substrate" }
-frame-benchmarking-cli = { git = "https://github.com/paritytech/substrate" }
->>>>>>> 0b962f21
+frame-benchmarking = { git = "https://github.com/paritytech/substrate.git", branch = "polkadot-v0.9.8" }
+frame-benchmarking-cli = { git = "https://github.com/paritytech/substrate.git", branch = "polkadot-v0.9.8" }
 
 fc-consensus = { path = "../../client/consensus" }
 fp-consensus = { path = "../../primitives/consensus" }
@@ -105,11 +70,7 @@
 pallet-dynamic-fee = { path = "../../frame/dynamic-fee" }
 
 [build-dependencies]
-<<<<<<< HEAD
 substrate-build-script-utils = { git = "https://github.com/paritytech/substrate.git", branch = "polkadot-v0.9.8" }
-=======
-substrate-build-script-utils = { git = "https://github.com/paritytech/substrate" }
->>>>>>> 0b962f21
 
 [features]
 default = ["aura"]
