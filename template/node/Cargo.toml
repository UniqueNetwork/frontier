--- conflicted
+++ resolved
@@ -13,20 +13,6 @@
 
 [dependencies]
 async-trait = "0.1"
-<<<<<<< HEAD
-clap = { version = "3.1", features = ["derive"] }
-codec = { package = "parity-scale-codec", version = "3.1", features = [
-	"derive",
-] }
-futures = "0.3"
-jsonrpsee = { version = "0.15.1", features = ["server", "macros"] }
-log = "0.4.8"
-
-sc-basic-authorship = { version = "0.10.0-dev", git = "https://github.com/paritytech/substrate", branch = "polkadot-v0.9.30" }
-sc-cli = { version = "0.10.0-dev", git = "https://github.com/paritytech/substrate", branch = "polkadot-v0.9.30", features = [
-	"wasmtime",
-] }
-=======
 clap = { version = "3.2", features = ["derive"] }
 futures = "0.3.24"
 log = "0.4.17"
@@ -38,25 +24,10 @@
 # Substrate
 sc-basic-authorship = { version = "0.10.0-dev", git = "https://github.com/paritytech/substrate", branch = "polkadot-v0.9.30" }
 sc-cli = { version = "0.10.0-dev", git = "https://github.com/paritytech/substrate", branch = "polkadot-v0.9.30", features = ["wasmtime"] }
->>>>>>> ce45aff1
 sc-client-api = { version = "4.0.0-dev", git = "https://github.com/paritytech/substrate", branch = "polkadot-v0.9.30" }
 sc-consensus = { version = "0.10.0-dev", git = "https://github.com/paritytech/substrate", branch = "polkadot-v0.9.30" }
 sc-consensus-aura = { version = "0.10.0-dev", git = "https://github.com/paritytech/substrate", branch = "polkadot-v0.9.30", optional = true }
 sc-consensus-manual-seal = { version = "0.10.0-dev", git = "https://github.com/paritytech/substrate", branch = "polkadot-v0.9.30", optional = true }
-<<<<<<< HEAD
-sc-executor = { version = "0.10.0-dev", git = "https://github.com/paritytech/substrate", branch = "polkadot-v0.9.30", features = [
-	"wasmtime",
-] }
-sc-finality-grandpa = { version = "0.10.0-dev", git = "https://github.com/paritytech/substrate", branch = "polkadot-v0.9.30" }
-sc-keystore = { version = "4.0.0-dev", git = "https://github.com/paritytech/substrate", branch = "polkadot-v0.9.30" }
-sc-network = { version = "0.10.0-dev", git = "https://github.com/paritytech/substrate", branch = "polkadot-v0.9.30" }
-sc-network-common = { version = "0.10.0-dev", git = "https://github.com/paritytech/substrate", branch = "polkadot-v0.9.30" }
-sc-rpc = { version = "4.0.0-dev", git = "https://github.com/paritytech/substrate", branch = "polkadot-v0.9.30" }
-sc-rpc-api = { version = "0.10.0-dev", git = "https://github.com/paritytech/substrate", branch = "polkadot-v0.9.30" }
-sc-service = { version = "0.10.0-dev", git = "https://github.com/paritytech/substrate", branch = "polkadot-v0.9.30", features = [
-	"wasmtime",
-] }
-=======
 sc-executor = { version = "0.10.0-dev", git = "https://github.com/paritytech/substrate", branch = "polkadot-v0.9.30", features = ["wasmtime"] }
 sc-finality-grandpa = { version = "0.10.0-dev", git = "https://github.com/paritytech/substrate", branch = "polkadot-v0.9.30" }
 sc-keystore = { version = "4.0.0-dev", git = "https://github.com/paritytech/substrate", branch = "polkadot-v0.9.30" }
@@ -64,17 +35,12 @@
 sc-rpc = { version = "4.0.0-dev", git = "https://github.com/paritytech/substrate", branch = "polkadot-v0.9.30" }
 sc-rpc-api = { version = "0.10.0-dev", git = "https://github.com/paritytech/substrate", branch = "polkadot-v0.9.30" }
 sc-service = { version = "0.10.0-dev", git = "https://github.com/paritytech/substrate", branch = "polkadot-v0.9.30", features = ["wasmtime"] }
->>>>>>> ce45aff1
 sc-telemetry = { version = "4.0.0-dev", git = "https://github.com/paritytech/substrate", branch = "polkadot-v0.9.30" }
 sc-transaction-pool = { version = "4.0.0-dev", git = "https://github.com/paritytech/substrate", branch = "polkadot-v0.9.30" }
 sc-transaction-pool-api = { version = "4.0.0-dev", git = "https://github.com/paritytech/substrate", branch = "polkadot-v0.9.30" }
 sp-api = { version = "4.0.0-dev", git = "https://github.com/paritytech/substrate", branch = "polkadot-v0.9.30" }
 sp-block-builder = { version = "4.0.0-dev", git = "https://github.com/paritytech/substrate", branch = "polkadot-v0.9.30" }
 sp-blockchain = { version = "4.0.0-dev", git = "https://github.com/paritytech/substrate", branch = "polkadot-v0.9.30" }
-<<<<<<< HEAD
-sp-consensus = { version = "0.10.0-dev", git = "https://github.com/paritytech/substrate", branch = "polkadot-v0.9.30" }
-=======
->>>>>>> ce45aff1
 sp-consensus-aura = { version = "0.10.0-dev", git = "https://github.com/paritytech/substrate", branch = "polkadot-v0.9.30" }
 sp-core = { version = "6.0.0", git = "https://github.com/paritytech/substrate", branch = "polkadot-v0.9.30" }
 sp-finality-grandpa = { version = "4.0.0-dev", git = "https://github.com/paritytech/substrate", branch = "polkadot-v0.9.30" }
@@ -83,19 +49,11 @@
 sp-runtime = { version = "6.0.0", git = "https://github.com/paritytech/substrate", branch = "polkadot-v0.9.30" }
 sp-timestamp = { version = "4.0.0-dev", git = "https://github.com/paritytech/substrate", branch = "polkadot-v0.9.30" }
 # These dependencies are used for RPC
-<<<<<<< HEAD
-pallet-transaction-payment-rpc = { git = "https://github.com/paritytech/substrate", branch = "polkadot-v0.9.30", version = "4.0.0-dev" }
-substrate-frame-rpc-system = { git = "https://github.com/paritytech/substrate", branch = "polkadot-v0.9.30", version = "4.0.0-dev" }
-# These dependencies are used for runtime benchmarking
-frame-benchmarking = { version = "4.0.0-dev", git = "https://github.com/paritytech/substrate", branch = "polkadot-v0.9.30" }
-frame-benchmarking-cli = { version = "4.0.0-dev", git = "https://github.com/paritytech/substrate", branch = "polkadot-v0.9.30" }
-=======
 pallet-transaction-payment-rpc = { version = "4.0.0-dev", git = "https://github.com/paritytech/substrate", branch = "polkadot-v0.9.30" }
 substrate-frame-rpc-system = { version = "4.0.0-dev", git = "https://github.com/paritytech/substrate", branch = "polkadot-v0.9.30" }
 # These dependencies are used for runtime benchmarking
 frame-benchmarking = { version = "4.0.0-dev", git = "https://github.com/paritytech/substrate", branch = "polkadot-v0.9.30", optional = true }
 frame-benchmarking-cli = { version = "4.0.0-dev", git = "https://github.com/paritytech/substrate", branch = "polkadot-v0.9.30", optional = true }
->>>>>>> ce45aff1
 frame-system = { version = "4.0.0-dev", git = "https://github.com/paritytech/substrate", branch = "polkadot-v0.9.30" }
 pallet-transaction-payment = { version = "4.0.0-dev", git = "https://github.com/paritytech/substrate", branch = "polkadot-v0.9.30" }
 
@@ -117,13 +75,6 @@
 ] }
 
 [build-dependencies]
-<<<<<<< HEAD
-substrate-build-script-utils = { git = "https://github.com/paritytech/substrate", branch = "polkadot-v0.9.30", version = "3.0.0" }
-
-[features]
-default = ["aura"]
-aura = ["sc-consensus-aura", "frontier-template-runtime/aura"]
-=======
 substrate-build-script-utils = { version = "3.0.0", git = "https://github.com/paritytech/substrate", branch = "polkadot-v0.9.30" }
 
 [features]
@@ -132,7 +83,6 @@
 	"sc-consensus-aura",
 	"frontier-template-runtime/aura",
 ]
->>>>>>> ce45aff1
 manual-seal = [
 	"sc-consensus-manual-seal",
 	"frontier-template-runtime/manual-seal",
@@ -140,13 +90,9 @@
 with-rocksdb-weights = ["frontier-template-runtime/with-rocksdb-weights"]
 with-paritydb-weights = ["frontier-template-runtime/with-paritydb-weights"]
 rpc_binary_search_estimate = ["fc-rpc/rpc_binary_search_estimate"]
-<<<<<<< HEAD
-runtime-benchmarks = ["frontier-template-runtime/runtime-benchmarks"]
-=======
 runtime-benchmarks = [
 	"frame-benchmarking",
 	"frame-benchmarking-cli",
 	"sc-service/runtime-benchmarks",
 	"frontier-template-runtime/runtime-benchmarks",
-]
->>>>>>> ce45aff1
+]