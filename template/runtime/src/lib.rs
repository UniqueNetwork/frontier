--- conflicted
+++ resolved
@@ -55,14 +55,7 @@
 };
 pub use frame_system::Call as SystemCall;
 pub use pallet_balances::Call as BalancesCall;
-<<<<<<< HEAD
-use pallet_ethereum::{Call::transact, Transaction as EthereumTransaction};
-use pallet_evm::{
-	account::CrossAccountId as _, Account as EVMAccount, EnsureAddressTruncated, GasWeightMapping,
-	HashedAddressMapping, Runner,
-};
-=======
->>>>>>> d2516b35
+use pallet_evm::account::CrossAccountId as _;
 pub use pallet_timestamp::Call as TimestampCall;
 
 mod precompiles;
@@ -316,24 +309,8 @@
 	}
 }
 
-<<<<<<< HEAD
-pub struct FixedGasWeightMapping;
-impl GasWeightMapping for FixedGasWeightMapping {
-	fn gas_to_weight(gas: u64) -> Weight {
-		Weight::from_ref_time(gas.saturating_mul(WEIGHT_PER_GAS))
-	}
-	fn weight_to_gas(weight: Weight) -> u64 {
-		weight.ref_time().wrapping_div(WEIGHT_PER_GAS)
-	}
-}
-
 parameter_types! {
-	pub const ChainId: u64 = 42;
 	pub BlockGasLimit: U256 = U256::from((NORMAL_DISPATCH_RATIO * MAXIMUM_BLOCK_WEIGHT / WEIGHT_PER_GAS).ref_time());
-=======
-parameter_types! {
-	pub BlockGasLimit: U256 = U256::from(NORMAL_DISPATCH_RATIO * MAXIMUM_BLOCK_WEIGHT / WEIGHT_PER_GAS);
->>>>>>> d2516b35
 	pub PrecompilesValue: FrontierPrecompiles<Runtime> = FrontierPrecompiles::<_>::new();
 	pub WeightPerGas: u64 = 20_000;
 }
@@ -356,12 +333,8 @@
 	type AddressMapping = HashedAddressMapping<BlakeTwo256>;
 	type Currency = Balances;
 	type Event = Event;
-<<<<<<< HEAD
-	type Runner = pallet_evm::runner::stack::Runner<Self>;
 	type OnMethodCall = ();
 	type OnCreate = ();
-=======
->>>>>>> d2516b35
 	type PrecompilesType = FrontierPrecompiles<Self>;
 	type PrecompilesValue = PrecompilesValue;
 	type ChainId = EVMChainId;
@@ -422,21 +395,6 @@
 		NodeBlock = opaque::Block,
 		UncheckedExtrinsic = UncheckedExtrinsic
 	{
-<<<<<<< HEAD
-		System: frame_system::{Pallet, Call, Config, Storage, Event<T>},
-		RandomnessCollectiveFlip: pallet_randomness_collective_flip::{Pallet, Storage},
-		Timestamp: pallet_timestamp::{Pallet, Call, Storage, Inherent},
-		Aura: pallet_aura::{Pallet, Config<T>},
-		Grandpa: pallet_grandpa::{Pallet, Call, Storage, Config, Event},
-		Balances: pallet_balances::{Pallet, Call, Storage, Config<T>, Event<T>},
-		TransactionPayment: pallet_transaction_payment::{Pallet, Storage, Event<T>},
-		Sudo: pallet_sudo::{Pallet, Call, Config<T>, Storage, Event<T>},
-		Ethereum: pallet_ethereum::{Pallet, Call, Storage, Event, Config, Origin},
-		EVM: pallet_evm::{Pallet, Config, Call, Storage, Event<T>},
-		DynamicFee: pallet_dynamic_fee::{Pallet, Call, Storage, Config, Inherent},
-		BaseFee: pallet_base_fee::{Pallet, Call, Storage, Config<T>, Event},
-		HotfixSufficients: pallet_hotfix_sufficients::{Pallet, Call},
-=======
 		System: frame_system,
 		Timestamp: pallet_timestamp,
 		Aura: pallet_aura,
@@ -450,7 +408,6 @@
 		DynamicFee: pallet_dynamic_fee,
 		BaseFee: pallet_base_fee,
 		HotfixSufficients: pallet_hotfix_sufficients,
->>>>>>> d2516b35
 	}
 );
 
