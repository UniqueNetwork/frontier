--- conflicted
+++ resolved
@@ -277,11 +277,7 @@
 
 impl pallet_transaction_payment::Config for Runtime {
 	type OnChargeTransaction = CurrencyAdapter<Balances, ()>;
-<<<<<<< HEAD
-	type OperationalFeeMultiplier = ();
-=======
 	type OperationalFeeMultiplier = ConstU8<5>;
->>>>>>> a9e79288
 	type WeightToFee = IdentityFee<Balance>;
 	type LengthToFee = ConstantMultiplier<Balance, TransactionByteFee>;
 	type FeeMultiplierUpdate = ();
