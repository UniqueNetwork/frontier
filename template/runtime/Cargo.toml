--- conflicted
+++ resolved
@@ -13,13 +13,11 @@
 [dependencies]
 serde = { version = "1.0.144", features = ["derive"], optional = true }
 
-<<<<<<< HEAD
-codec = { package = "parity-scale-codec", version = "3.0.0", default-features = false, features = [
-	"derive",
-] }
-scale-info = { version = "2.1.2", default-features = false, features = [
-	"derive",
-] }
+# Parity
+codec = { package = "parity-scale-codec", version = "3.0.0", default-features = false, features = ["derive"] }
+scale-info = { version = "2.1.2", default-features = false, features = ["derive"] }
+
+# Substrate
 sp-api = { version = "4.0.0-dev", git = "https://github.com/paritytech/substrate", branch = "polkadot-v0.9.29", default-features = false }
 sp-block-builder = { version = "4.0.0-dev", git = "https://github.com/paritytech/substrate", branch = "polkadot-v0.9.29", default-features = false }
 sp-consensus-aura = { version = "0.10.0-dev", git = "https://github.com/paritytech/substrate", branch = "polkadot-v0.9.29", default-features = false }
@@ -32,67 +30,29 @@
 sp-std = { version = "4.0.0", git = "https://github.com/paritytech/substrate", branch = "polkadot-v0.9.29", default-features = false }
 sp-transaction-pool = { version = "4.0.0-dev", git = "https://github.com/paritytech/substrate", branch = "polkadot-v0.9.29", default-features = false }
 sp-version = { version = "5.0.0", git = "https://github.com/paritytech/substrate", branch = "polkadot-v0.9.29", default-features = false }
-
-frame-executive = { git = "https://github.com/paritytech/substrate", branch = "polkadot-v0.9.29", default-features = false, version = "4.0.0-dev" }
-frame-support = { git = "https://github.com/paritytech/substrate", branch = "polkadot-v0.9.29", default-features = false, version = "4.0.0-dev" }
-frame-system = { git = "https://github.com/paritytech/substrate", branch = "polkadot-v0.9.29", default-features = false, version = "4.0.0-dev" }
-frame-system-rpc-runtime-api = { git = "https://github.com/paritytech/substrate", branch = "polkadot-v0.9.29", default-features = false, version = "4.0.0-dev" }
-pallet-aura = { git = "https://github.com/paritytech/substrate", branch = "polkadot-v0.9.29", default-features = false, version = "4.0.0-dev" }
-pallet-balances = { git = "https://github.com/paritytech/substrate", branch = "polkadot-v0.9.29", default-features = false, version = "4.0.0-dev" }
-pallet-grandpa = { git = "https://github.com/paritytech/substrate", branch = "polkadot-v0.9.29", default-features = false, version = "4.0.0-dev" }
-pallet-randomness-collective-flip = { git = "https://github.com/paritytech/substrate", branch = "polkadot-v0.9.29", default-features = false, version = "4.0.0-dev" }
-pallet-sudo = { git = "https://github.com/paritytech/substrate", branch = "polkadot-v0.9.29", default-features = false, version = "4.0.0-dev" }
-pallet-timestamp = { git = "https://github.com/paritytech/substrate", branch = "polkadot-v0.9.29", default-features = false, version = "4.0.0-dev" }
-pallet-transaction-payment = { git = "https://github.com/paritytech/substrate", branch = "polkadot-v0.9.29", default-features = false, version = "4.0.0-dev" }
-pallet-transaction-payment-rpc-runtime-api = { git = "https://github.com/paritytech/substrate", branch = "polkadot-v0.9.29", default-features = false, version = "4.0.0-dev" }
-# benchmarking dependencies
-frame-benchmarking = { git = "https://github.com/paritytech/substrate", branch = "polkadot-v0.9.29", default-features = false, optional = true, version = "4.0.0-dev" }
-frame-system-benchmarking = { git = "https://github.com/paritytech/substrate", branch = "polkadot-v0.9.29", default-features = false, optional = true, version = "4.0.0-dev" }
-=======
-# Parity
-codec = { package = "parity-scale-codec", version = "3.0.0", default-features = false, features = ["derive"] }
-scale-info = { version = "2.1.2", default-features = false, features = ["derive"] }
-
-# Substrate
-sp-api = { version = "4.0.0-dev", git = "https://github.com/paritytech/substrate", branch = "master", default-features = false }
-sp-block-builder = { version = "4.0.0-dev", git = "https://github.com/paritytech/substrate", branch = "master", default-features = false }
-sp-consensus-aura = { version = "0.10.0-dev", git = "https://github.com/paritytech/substrate", branch = "master", default-features = false }
-sp-core = { version = "6.0.0", git = "https://github.com/paritytech/substrate", branch = "master", default-features = false }
-sp-inherents = { version = "4.0.0-dev", git = "https://github.com/paritytech/substrate", branch = "master", default-features = false }
-sp-io = { version = "6.0.0", git = "https://github.com/paritytech/substrate", branch = "master", default-features = false }
-sp-offchain = { version = "4.0.0-dev", git = "https://github.com/paritytech/substrate", branch = "master", default-features = false }
-sp-runtime = { version = "6.0.0", git = "https://github.com/paritytech/substrate", branch = "master", default-features = false }
-sp-session = { version = "4.0.0-dev", git = "https://github.com/paritytech/substrate", branch = "master", default-features = false }
-sp-std = { version = "4.0.0", git = "https://github.com/paritytech/substrate", branch = "master", default-features = false }
-sp-transaction-pool = { version = "4.0.0-dev", git = "https://github.com/paritytech/substrate", branch = "master", default-features = false }
-sp-version = { version = "5.0.0", git = "https://github.com/paritytech/substrate", branch = "master", default-features = false }
 # Substrate FRAME
-frame-executive = { version = "4.0.0-dev", git = "https://github.com/paritytech/substrate", branch = "master", default-features = false }
-frame-support = { version = "4.0.0-dev", git = "https://github.com/paritytech/substrate", branch = "master", default-features = false }
-frame-system = { version = "4.0.0-dev", git = "https://github.com/paritytech/substrate", branch = "master", default-features = false }
-pallet-aura = { version = "4.0.0-dev", git = "https://github.com/paritytech/substrate", branch = "master", default-features = false }
-pallet-balances = { version = "4.0.0-dev", git = "https://github.com/paritytech/substrate", branch = "master", default-features = false }
-pallet-grandpa = { version = "4.0.0-dev", git = "https://github.com/paritytech/substrate", branch = "master", default-features = false }
-pallet-sudo = { version = "4.0.0-dev", git = "https://github.com/paritytech/substrate", branch = "master", default-features = false }
-pallet-timestamp = { version = "4.0.0-dev", git = "https://github.com/paritytech/substrate", branch = "master", default-features = false }
-pallet-transaction-payment = { version = "4.0.0-dev", git = "https://github.com/paritytech/substrate", branch = "master", default-features = false }
+frame-executive = { version = "4.0.0-dev", git = "https://github.com/paritytech/substrate", branch = "polkadot-v0.9.29", default-features = false }
+frame-support = { version = "4.0.0-dev", git = "https://github.com/paritytech/substrate", branch = "polkadot-v0.9.29", default-features = false }
+frame-system = { version = "4.0.0-dev", git = "https://github.com/paritytech/substrate", branch = "polkadot-v0.9.29", default-features = false }
+pallet-aura = { version = "4.0.0-dev", git = "https://github.com/paritytech/substrate", branch = "polkadot-v0.9.29", default-features = false }
+pallet-balances = { version = "4.0.0-dev", git = "https://github.com/paritytech/substrate", branch = "polkadot-v0.9.29", default-features = false }
+pallet-grandpa = { version = "4.0.0-dev", git = "https://github.com/paritytech/substrate", branch = "polkadot-v0.9.29", default-features = false }
+pallet-sudo = { version = "4.0.0-dev", git = "https://github.com/paritytech/substrate", branch = "polkadot-v0.9.29", default-features = false }
+pallet-timestamp = { version = "4.0.0-dev", git = "https://github.com/paritytech/substrate", branch = "polkadot-v0.9.29", default-features = false }
+pallet-transaction-payment = { version = "4.0.0-dev", git = "https://github.com/paritytech/substrate", branch = "polkadot-v0.9.29", default-features = false }
 ## Used for runtime api
-frame-system-rpc-runtime-api = { version = "4.0.0-dev", git = "https://github.com/paritytech/substrate", branch = "master", default-features = false }
-pallet-transaction-payment-rpc-runtime-api = { version = "4.0.0-dev", git = "https://github.com/paritytech/substrate", branch = "master", default-features = false }
+frame-system-rpc-runtime-api = { version = "4.0.0-dev", git = "https://github.com/paritytech/substrate", branch = "polkadot-v0.9.29", default-features = false }
+pallet-transaction-payment-rpc-runtime-api = { version = "4.0.0-dev", git = "https://github.com/paritytech/substrate", branch = "polkadot-v0.9.29", default-features = false }
 ## Used for runtime benchmarking
-frame-benchmarking = { version = "4.0.0-dev", git = "https://github.com/paritytech/substrate", branch = "master", default-features = false, optional = true }
-frame-system-benchmarking = { version = "4.0.0-dev", git = "https://github.com/paritytech/substrate", branch = "master", default-features = false, optional = true }
->>>>>>> d2516b35
+frame-benchmarking = { version = "4.0.0-dev", git = "https://github.com/paritytech/substrate", branch = "polkadot-v0.9.29", default-features = false, optional = true }
+frame-system-benchmarking = { version = "4.0.0-dev", git = "https://github.com/paritytech/substrate", branch = "polkadot-v0.9.29", default-features = false, optional = true }
 
 # Frontier
 fp-rpc = { path = "../../primitives/rpc", default-features = false }
 fp-self-contained = { path = "../../primitives/self-contained", default-features = false }
-<<<<<<< HEAD
 fp-evm-mapping = { path = "../../frame/evm-mapping", default-features = false }
 
-=======
 # Frontier FRAME
->>>>>>> d2516b35
 pallet-base-fee = { path = "../../frame/base-fee", default-features = false }
 pallet-dynamic-fee = { path = "../../frame/dynamic-fee", default-features = false }
 pallet-ethereum = { path = "../../frame/ethereum", default-features = false }
