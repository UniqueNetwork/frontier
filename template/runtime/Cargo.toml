[package]
name = "frontier-template-runtime"
version = "0.0.0"
authors = ["Substrate DevHub <https://github.com/substrate-developer-hub>"]
edition = "2021"
license = "Unlicense"
homepage = "https://substrate.io"
repository = "https://github.com/substrate-developer-hub/frontier-node-template/"
publish = false

[package.metadata.docs.rs]
targets = ["x86_64-unknown-linux-gnu"]

[dependencies]
codec = { package = "parity-scale-codec", version = "2.0.0", default-features = false, features = ["derive"] }
scale-info = { version = "1.0.0", default-features = false }
serde = { version = "1.0.101", optional = true, features = ["derive"] }

frame-executive = { default-features = false, git = "https://github.com/paritytech/substrate.git", branch = "polkadot-v0.9.14" }
frame-support = { default-features = false, git = "https://github.com/paritytech/substrate.git", branch = "polkadot-v0.9.14" }
frame-system = { default-features = false, package = "frame-system", git = "https://github.com/paritytech/substrate.git", branch = "polkadot-v0.9.14" }
frame-system-rpc-runtime-api = { default-features = false, git = "https://github.com/paritytech/substrate.git", branch = "polkadot-v0.9.14" }

pallet-ethereum = { default-features = false, path = "../../frame/ethereum" }
pallet-evm = { default-features = false, path = "../../frame/evm" }
pallet-dynamic-fee = { default-features = false, path = "../../frame/dynamic-fee" }
pallet-evm-precompile-simple = { default-features = false, path = "../../frame/evm/precompile/simple" }
pallet-evm-precompile-sha3fips = { default-features = false, path = "../../frame/evm/precompile/sha3fips" }
pallet-evm-precompile-modexp = { default-features = false, path = "../../frame/evm/precompile/modexp" }
<<<<<<< HEAD
pallet-aura = { default-features = false, git = "https://github.com/paritytech/substrate.git", branch = "polkadot-v0.9.14" }
pallet-balances = { default-features = false, git = "https://github.com/paritytech/substrate.git", branch = "polkadot-v0.9.14" }
pallet-grandpa = { default-features = false, git = "https://github.com/paritytech/substrate.git", branch = "polkadot-v0.9.14" }
pallet-randomness-collective-flip = { default-features = false, git = "https://github.com/paritytech/substrate.git", branch = "polkadot-v0.9.14" }
pallet-sudo = { default-features = false, git = "https://github.com/paritytech/substrate.git", branch = "polkadot-v0.9.14" }
pallet-timestamp = { default-features = false, git = "https://github.com/paritytech/substrate.git", branch = "polkadot-v0.9.14" }
pallet-transaction-payment = { default-features = false, git = "https://github.com/paritytech/substrate.git", branch = "polkadot-v0.9.14" }
pallet-transaction-payment-rpc-runtime-api = { default-features = false, git = "https://github.com/paritytech/substrate.git", branch = "polkadot-v0.9.14" }
=======
pallet-aura = { default-features = false, git = "https://github.com/paritytech/substrate" }
pallet-balances = { default-features = false, git = "https://github.com/paritytech/substrate" }
pallet-grandpa = { default-features = false, git = "https://github.com/paritytech/substrate" }
pallet-randomness-collective-flip = { default-features = false, git = "https://github.com/paritytech/substrate" }
pallet-sudo = { default-features = false, git = "https://github.com/paritytech/substrate" }
pallet-timestamp = { default-features = false, git = "https://github.com/paritytech/substrate" }
pallet-transaction-payment = { default-features = false, git = "https://github.com/paritytech/substrate" }
pallet-transaction-payment-rpc-runtime-api = { default-features = false, git = "https://github.com/paritytech/substrate" }
pallet-base-fee = { default-features = false, path = "../../frame/base-fee" }
>>>>>>> 8a93fdc6

sp-api = { default-features = false, git = "https://github.com/paritytech/substrate.git", branch = "polkadot-v0.9.14" }
sp-block-builder = { default-features = false, git = "https://github.com/paritytech/substrate.git", branch = "polkadot-v0.9.14"}
sp-consensus-aura = { default-features = false, git = "https://github.com/paritytech/substrate.git", branch = "polkadot-v0.9.14" }
sp-core = { default-features = false, git = "https://github.com/paritytech/substrate.git", branch = "polkadot-v0.9.14" }
sp-inherents = { default-features = false, git = "https://github.com/paritytech/substrate.git", branch = "polkadot-v0.9.14"}
sp-io = { default-features = false, git = "https://github.com/paritytech/substrate.git", branch = "polkadot-v0.9.14" }
sp-offchain = { default-features = false, git = "https://github.com/paritytech/substrate.git", branch = "polkadot-v0.9.14" }
sp-runtime = { default-features = false, git = "https://github.com/paritytech/substrate.git", branch = "polkadot-v0.9.14" }
sp-session = { default-features = false, git = "https://github.com/paritytech/substrate.git", branch = "polkadot-v0.9.14" }
sp-std = { default-features = false, git = "https://github.com/paritytech/substrate.git", branch = "polkadot-v0.9.14" }
sp-transaction-pool = { default-features = false, git = "https://github.com/paritytech/substrate.git", branch = "polkadot-v0.9.14" }
sp-version = { default-features = false, git = "https://github.com/paritytech/substrate.git", branch = "polkadot-v0.9.14" }

fp-rpc = { default-features = false, path = "../../primitives/rpc" }
fp-self-contained = { default-features = false, path = "../../primitives/self-contained" }

scale-info = { version = "1.0.0", default-features = false, features = ["derive"] }

# benchmarking dependencies
frame-benchmarking = { git = "https://github.com/paritytech/substrate.git", branch = "polkadot-v0.9.14", default-features = false, optional = true }
frame-system-benchmarking = { git = "https://github.com/paritytech/substrate.git", branch = "polkadot-v0.9.14", default-features = false, optional = true }

[build-dependencies]
substrate-wasm-builder = { git = "https://github.com/paritytech/substrate.git", branch = "polkadot-v0.9.14" }

[features]
default = ["std", "aura"]
aura = []
manual-seal = []
std = [
	"codec/std",
	"serde",

	"frame-executive/std",
	"frame-support/std",
	"frame-system-rpc-runtime-api/std",
	"frame-system/std",
	"fp-rpc/std",
	"fp-self-contained/std",

	"pallet-ethereum/std",
	"pallet-evm/std",
	"pallet-dynamic-fee/std",
	"pallet-evm-precompile-simple/std",
	"pallet-evm-precompile-sha3fips/std",
	"pallet-aura/std",
	"pallet-balances/std",
	"pallet-grandpa/std",
	"pallet-randomness-collective-flip/std",
	"pallet-sudo/std",
	"pallet-timestamp/std",
	"pallet-transaction-payment-rpc-runtime-api/std",
	"pallet-transaction-payment/std",
	"pallet-base-fee/std",

	"sp-api/std",
	"sp-block-builder/std",
	"sp-consensus-aura/std",
	"sp-core/std",
	"sp-inherents/std",
	"sp-io/std",
	"sp-offchain/std",
	"sp-runtime/std",
	"sp-session/std",
	"sp-std/std",
	"sp-transaction-pool/std",
	"sp-version/std",
	"frame-benchmarking/std",
	"frame-system-benchmarking/std",

	"scale-info/std",
]
runtime-benchmarks = [
	"frame-benchmarking",
	"frame-system-benchmarking",
	"frame-system/runtime-benchmarks",
	"pallet-ethereum/runtime-benchmarks",
	"pallet-evm/runtime-benchmarks",
]<|MERGE_RESOLUTION|>--- conflicted
+++ resolved
@@ -13,7 +13,7 @@
 
 [dependencies]
 codec = { package = "parity-scale-codec", version = "2.0.0", default-features = false, features = ["derive"] }
-scale-info = { version = "1.0.0", default-features = false }
+scale-info = { version = "1.0.0", default-features = false, features = ["derive"] }
 serde = { version = "1.0.101", optional = true, features = ["derive"] }
 
 frame-executive = { default-features = false, git = "https://github.com/paritytech/substrate.git", branch = "polkadot-v0.9.14" }
@@ -27,7 +27,6 @@
 pallet-evm-precompile-simple = { default-features = false, path = "../../frame/evm/precompile/simple" }
 pallet-evm-precompile-sha3fips = { default-features = false, path = "../../frame/evm/precompile/sha3fips" }
 pallet-evm-precompile-modexp = { default-features = false, path = "../../frame/evm/precompile/modexp" }
-<<<<<<< HEAD
 pallet-aura = { default-features = false, git = "https://github.com/paritytech/substrate.git", branch = "polkadot-v0.9.14" }
 pallet-balances = { default-features = false, git = "https://github.com/paritytech/substrate.git", branch = "polkadot-v0.9.14" }
 pallet-grandpa = { default-features = false, git = "https://github.com/paritytech/substrate.git", branch = "polkadot-v0.9.14" }
@@ -36,17 +35,7 @@
 pallet-timestamp = { default-features = false, git = "https://github.com/paritytech/substrate.git", branch = "polkadot-v0.9.14" }
 pallet-transaction-payment = { default-features = false, git = "https://github.com/paritytech/substrate.git", branch = "polkadot-v0.9.14" }
 pallet-transaction-payment-rpc-runtime-api = { default-features = false, git = "https://github.com/paritytech/substrate.git", branch = "polkadot-v0.9.14" }
-=======
-pallet-aura = { default-features = false, git = "https://github.com/paritytech/substrate" }
-pallet-balances = { default-features = false, git = "https://github.com/paritytech/substrate" }
-pallet-grandpa = { default-features = false, git = "https://github.com/paritytech/substrate" }
-pallet-randomness-collective-flip = { default-features = false, git = "https://github.com/paritytech/substrate" }
-pallet-sudo = { default-features = false, git = "https://github.com/paritytech/substrate" }
-pallet-timestamp = { default-features = false, git = "https://github.com/paritytech/substrate" }
-pallet-transaction-payment = { default-features = false, git = "https://github.com/paritytech/substrate" }
-pallet-transaction-payment-rpc-runtime-api = { default-features = false, git = "https://github.com/paritytech/substrate" }
 pallet-base-fee = { default-features = false, path = "../../frame/base-fee" }
->>>>>>> 8a93fdc6
 
 sp-api = { default-features = false, git = "https://github.com/paritytech/substrate.git", branch = "polkadot-v0.9.14" }
 sp-block-builder = { default-features = false, git = "https://github.com/paritytech/substrate.git", branch = "polkadot-v0.9.14"}
@@ -63,8 +52,6 @@
 
 fp-rpc = { default-features = false, path = "../../primitives/rpc" }
 fp-self-contained = { default-features = false, path = "../../primitives/self-contained" }
-
-scale-info = { version = "1.0.0", default-features = false, features = ["derive"] }
 
 # benchmarking dependencies
 frame-benchmarking = { git = "https://github.com/paritytech/substrate.git", branch = "polkadot-v0.9.14", default-features = false, optional = true }
